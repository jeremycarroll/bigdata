--- conflicted
+++ resolved
@@ -1,1086 +1,1082 @@
-/**
-
-Copyright (C) SYSTAP, LLC 2006-2011.  All rights reserved.
-
-Contact:
-     SYSTAP, LLC
-     4501 Tower Road
-     Greensboro, NC 27410
-     licenses@bigdata.com
-
-This program is free software; you can redistribute it and/or modify
-it under the terms of the GNU General Public License as published by
-the Free Software Foundation; version 2 of the License.
-
-This program is distributed in the hope that it will be useful,
-but WITHOUT ANY WARRANTY; without even the implied warranty of
-MERCHANTABILITY or FITNESS FOR A PARTICULAR PURPOSE.  See the
-GNU General Public License for more details.
-
-You should have received a copy of the GNU General Public License
-along with this program; if not, write to the Free Software
-Foundation, Inc., 59 Temple Place, Suite 330, Boston, MA  02111-1307  USA
-*/
-/* Portions of this code are:
- *
- * Copyright Aduna (http://www.aduna-software.com/) (c) 2011.
- *
- * Licensed under the Aduna BSD-style license.
- */
-/*
- * Created on Aug 24, 2011
- */
-
-package com.bigdata.rdf.sail.tck;
-
-import java.io.File;
-import java.io.FileInputStream;
-import java.io.FileNotFoundException;
-import java.io.IOException;
-import java.io.InputStream;
-import java.io.InputStreamReader;
-import java.io.LineNumberReader;
-import java.net.MalformedURLException;
-import java.net.URL;
-import java.util.Properties;
-
-import junit.framework.TestCase2;
-
-import org.apache.log4j.Logger;
-import org.openrdf.query.MalformedQueryException;
-import org.openrdf.query.QueryEvaluationException;
-import org.openrdf.query.QueryLanguage;
-import org.openrdf.query.TupleQueryResult;
-import org.openrdf.query.UpdateExecutionException;
-import org.openrdf.query.impl.TupleQueryResultBuilder;
-import org.openrdf.query.resultio.QueryResultIO;
-import org.openrdf.query.resultio.TupleQueryResultFormat;
-import org.openrdf.query.resultio.TupleQueryResultParser;
-import org.openrdf.repository.Repository;
-import org.openrdf.repository.RepositoryConnection;
-import org.openrdf.repository.RepositoryException;
-
-import com.bigdata.bop.engine.AbstractQueryEngineTestCase;
-import com.bigdata.journal.AbstractTask;
-import com.bigdata.journal.BufferMode;
-import com.bigdata.journal.IIndexManager;
-import com.bigdata.rdf.sail.BigdataSail;
-import com.bigdata.rdf.sail.BigdataSail.Options;
-import com.bigdata.rdf.sail.BigdataSailRepository;
-import com.bigdata.rdf.store.AbstractTripleStore;
-
-/**
- * Test suite for BIGDATA extension to SPARQL UPDATE for NAMED SOLUTION SETS.
- * 
- * @see <a href="https://sourceforge.net/apps/trac/bigdata/ticket/524"> SPARQL
- *      Cache </a>
- * @see <a href="https://sourceforge.net/apps/trac/bigdata/ticket/531"> SPARQL
- *      UPDATE Extensions (Trac) </a>
- * @see <a
- *      href="https://sourceforge.net/apps/mediawiki/bigdata/index.php?title=SPARQL_Update">
- *      SPARQL Update Extensions (Wiki) </a>
- * 
- * @author <a href="mailto:thompsonbry@users.sourceforge.net">Bryan Thompson</a>
- * @version $Id: BigdataSPARQLUpdateTest.java 6204 2012-03-28 20:17:06Z
- *          thompsonbry $
- */
-public class BigdataSPARQLUpdateTest2 extends TestCase2 {
-
-    static private final Logger log = Logger
-            .getLogger(BigdataSPARQLUpdateTest2.class);
-
-    public BigdataSPARQLUpdateTest2() {
-    }
-
-    public BigdataSPARQLUpdateTest2(final String name) {
-        super(name);
-    }
-
-    /**
-     * The file path name for the package in which the data files are found.
-     */
-    protected final String packagePath = "file:bigdata-sails/src/test/com/bigdata/rdf/sail/tck/data/";
-    
-    /**
-     * Note: This field MUST be cleared in tearDown or a hard reference will be
-     * retained to the backend until the end of CI!
-     */
-    private IIndexManager backend = null;
-
-    private Repository rep;
-
-    protected RepositoryConnection con;
-
-//    private ValueFactory f;
-
-    /**
-     * @throws java.lang.Exception
-     */
-    //@Before
-    public void setUp()
-        throws Exception
-    {
-
-        rep = createRepository();
-
-        con = rep.getConnection();
-        con.setAutoCommit(false);
-        
-//        f = rep.getValueFactory();
-
-    }
-
-    /**
-     * @throws java.lang.Exception
-     */
-    public void tearDown()
-        throws Exception
-    {
-
-        con.close();
-        con = null;
-
-        rep.shutDown();
-        rep = null;
-
-        if (backend != null) {
-
-            backend.destroy();
-            backend = null;
-            
-        }
-
-    }
-
-    protected TupleQueryResult readExpectedTupleQueryResult(
-            final String resultFileURL) throws Exception {
-
-        final TupleQueryResultFormat tqrFormat = QueryResultIO
-                .getParserFormatForFileName(resultFileURL);
-
-        if (tqrFormat == null)
-            throw new RuntimeException("Format not found: resource="
-                    + resultFileURL);
-
-        final InputStream in = getResourceAsStream(resultFileURL);
-
-        try {
-
-            final TupleQueryResultParser parser = QueryResultIO
-                    .createParser(tqrFormat);
-
-//            parser.setValueFactory(store.getValueFactory());
-
-            final TupleQueryResultBuilder qrBuilder = new TupleQueryResultBuilder();
-
-            parser.setTupleQueryResultHandler(qrBuilder);
-
-            parser.parse(in);
-
-            return qrBuilder.getQueryResult();
-
-        } finally {
-
-            in.close();
-
-        }
-    
-    }
-    
-    protected InputStream getResourceAsStream(final String resource) {
-
-        // try the classpath
-        InputStream is = getClass().getResourceAsStream(resource);
-
-        if (is == null) {
-
-            // Searching for the resource from the root of the class
-            // returned
-            // by getClass() (relative to the class' package) failed.
-            // Next try searching for the desired resource from the root
-            // of the jar; that is, search the jar file for an exact match
-            // of the input string.
-            is = getClass().getClassLoader().getResourceAsStream(resource);
-
-        }
-
-        if (is == null) {
-
-            final File file = new File(resource);
-
-            if (file.exists()) {
-
-                try {
-
-                    is = new FileInputStream(resource);
-
-                } catch (FileNotFoundException e) {
-
-                    throw new RuntimeException(e);
-
-                }
-
-            }
-
-        }
-
-        if (is == null) {
-
-            try {
-
-                is = new URL(resource).openStream();
-
-            } catch (MalformedURLException e) {
-
-                /*
-                 * Ignore. we will handle the problem below if this was not
-                 * a URL.
-                 */
-
-            } catch (IOException e) {
-
-                throw new RuntimeException(e);
-
-            }
-
-        }
-
-        if (is == null)
-            throw new RuntimeException("Not found: " + resource);
-
-        return is;
-
-    }
-
-    /**
-     * Return the contents of the resource.
-     * 
-     * @param resource
-     *            The resource.
-     * 
-     * @return It's contents.
-     */
-    protected String getResourceAsString(final String resource) {
-
-        final StringBuilder sb = new StringBuilder();
-
-        final InputStream is = getResourceAsStream(resource);
-
-        if (is == null)
-            throw new RuntimeException("Not found: " + resource);
-
-        try {
-
-            final LineNumberReader r = new LineNumberReader(
-                    new InputStreamReader(is));
-
-            String s;
-            while ((s = r.readLine()) != null) {
-
-                sb.append(s);
-
-                sb.append("\n");
-
-            }
-
-            return sb.toString();
-
-        } catch (IOException e) {
-
-            throw new RuntimeException(e);
-
-        } finally {
-
-            try {
-
-                if (is != null)
-                    is.close();
-
-            } catch (IOException e) {
-
-                throw new RuntimeException(e);
-
-            }
-
-        }
-
-    }
-
-	protected void compareTupleQueryResults(
-			final TupleQueryResult queryResult,
-			final TupleQueryResult expectedResult
-			)
-			throws QueryEvaluationException {
-
-		AbstractQueryEngineTestCase.compareTupleQueryResults(
-				getName(),
-				getName(),//testURI,
-				null, // store
-				null, // astContainer
-				queryResult,//
-				expectedResult,//
-				false,// laxCardinality,
-				false // checkOrder
-				);
-
-	}
-
-	/**
-     * Note: This method may be overridden in order to run the test suite
-     * against other variations of the bigdata backend.
-     */
-    public Properties getProperties() {
-
-        final Properties props = new Properties(super.getProperties());
-
-        // Base version of the test uses the MemStore.
-        props.setProperty(Options.BUFFER_MODE, BufferMode.MemStore.toString());
-        
-        // quads mode: quads=true, sids=false, axioms=NoAxioms, vocab=NoVocabulary
-        props.setProperty(Options.QUADS_MODE, "true");
-
-        // no justifications
-        props.setProperty(Options.JUSTIFY, "false");
-        
-        // no query time inference
-        props.setProperty(Options.QUERY_TIME_EXPANDER, "false");
-        
-//        // auto-commit only there for TCK
-//        props.setProperty(Options.ALLOW_AUTO_COMMIT, "true");
-        
-        // exact size only the for TCK
-        props.setProperty(Options.EXACT_SIZE, "true");
-        
-//        props.setProperty(Options.COLLATOR, CollatorEnum.ASCII.toString());
-        
-//      Force identical unicode comparisons (assuming default COLLATOR setting).
-//        props.setProperty(Options.STRENGTH, StrengthEnum.Identical.toString());
-        
-        /*
-         * disable read/write transactions since this class runs against the
-         * unisolated connection.
-         */
-        props.setProperty(Options.ISOLATABLE_INDICES, "false");
-        
-        // disable truth maintenance in the SAIL
-        props.setProperty(Options.TRUTH_MAINTENANCE, "false");
-        
-        props.setProperty(Options.TEXT_INDEX, "true");
-        
-        return props;
-        
-    }
-
-//    @Override
-	protected Repository createRepository() throws Exception {
-
-		Repository repo = newRepository();
-
-		repo.initialize();
-
-		return repo;
-
-	}
-
-//    @Override
-    protected Repository newRepository() throws RepositoryException {
-
-        final Properties props = getProperties();
-        
-        final BigdataSail sail = new BigdataSail(props);
-        
-        backend = sail.getDatabase().getIndexManager();
-
-        return new BigdataSailRepository(sail);
-
-    }
-
-    /**
-     * LOAD the data set.
-     * 
-     * @param datasetFile
-     *            The base name of a file.
-     * 
-     * @throws MalformedQueryException
-     * @throws UpdateExecutionException
-     * @throws RepositoryException
-     * 
-     */
-    protected void loadDataset(final String datasetFile)
-            throws UpdateExecutionException, MalformedQueryException,
-            RepositoryException {
-
-        final String updateStr = "LOAD <" + datasetFile + ">";
-
-        con.prepareUpdate(QueryLanguage.SPARQL, updateStr).execute();
-
-    }
-
-    /**
-     * Return <code>true</code> iff the SPARQL UPDATE for NAMED SOLUTION SETS
-     * test should run.
-     * 
-     * FIXME SPARQL UPDATE for NAMED SOLUTION SETS is NOT SUPPORTED for
-     * read/write transactions (against isolatable indices). This is a GIST
-     * issue. See {@link AbstractTask} and the GIST ticket for blocking issues.
-     * 
-     * @see <a href="https://sourceforge.net/apps/trac/bigdata/ticket/531">
-     *      SPARQL UPDATE Extensions (Trac) </a>
-     * @see <a
-     *      href="https://sourceforge.net/apps/mediawiki/bigdata/index.php?title=SPARQL_Update">
-     *      SPARQL Update Extensions (Wiki) </a>
-     * @see <a href="https://sourceforge.net/apps/trac/bigdata/ticket/585"> GIST
-     *      </a>
-     */
-    protected boolean isSolutionSetUpdateEnabled() {
-
-        final AbstractTripleStore tripleStore = ((BigdataSailRepository) con
-                .getRepository()).getDatabase();
-        
-        final boolean isolatable = Boolean.parseBoolean(tripleStore.getProperty(
-                        BigdataSail.Options.ISOLATABLE_INDICES,
-                        BigdataSail.Options.DEFAULT_ISOLATABLE_INDICES));
-
-        return !isolatable;
-        
-    }
-    
-    /**
-     * Unit test for <code>INSERT INTO ... SELECT</code>. This loads some data
-     * into the end point, creates a named solution set, then verifies that the
-     * solutions are present using a query and an INCLUDE join against the named
-     * solution set.
-     */
-    public void test_insertIntoSolutions_01() throws Exception {
-
-        if (!isSolutionSetUpdateEnabled()) {
-            /*
-             * Test requires this feature.
-             */
-            return;
-        }
-
-        loadDataset(packagePath + "dataset-01.trig");
-
-        // Build the solution set.
-        {
-
-            final StringBuilder sb = new StringBuilder();
-
-            /*
-             * FIXME test variants w/ and w/o embedded sub-select and verify the
-             * *order* is preserved when using the embedded subselect w/ its
-             * order by. Also, verify that we translate this by lifting out the
-             * sub-select since the top-level query is empty at thast point.
-             * 
-             * Also, document this on the wiki. The sub-select is necessary because
-             * SPARQL does not allow solution modifiers on the top-level WHERE clause
-<<<<<<< HEAD
-             * for INSERT/DELETE+WHERE. [Back port test changes to 1.2.x branch].
-=======
-             * for INSERT/DELETE+WHERE. 
-             */
-            /*
-             * FIXME test variants w/ and w/o embedded sub-select and verify the
-             * *order* is preserved when using the embedded subselect w/ its
-             * order by. Also, verify that we translate this by lifting out the
-             * sub-select since the top-level query is empty at thast point.
-             * 
-             * Also, document this on the wiki. The sub-select is necessary because
-             * SPARQL does not allow solution modifiers on the top-level WHERE clause
-             * for INSERT/DELETE+WHERE.
->>>>>>> 9828c4d0
-             */
-            sb.append("PREFIX rdf:  <http://www.w3.org/1999/02/22-rdf-syntax-ns#>\n");
-            sb.append("PREFIX rdfs: <http://www.w3.org/2000/01/rdf-schema#>\n");
-            sb.append("PREFIX foaf: <http://xmlns.com/foaf/0.1/>\n");
-            sb.append("INSERT INTO %namedSet1\n");
-            sb.append("SELECT ?x ?name\n");
-            sb.append("WHERE { SELECT ?x ?name\n");
-            sb.append("WHERE {\n");
-            sb.append("  ?x rdf:type foaf:Person .\n");
-            sb.append("  ?x rdfs:label ?name .\n");
-            sb.append("}\n");
-            sb.append("ORDER BY ?name\n");
-            sb.append("}");
-            
-            con.prepareUpdate(QueryLanguage.SPARQL, sb.toString()).execute();
-
-        }
-        
-        // Query it.
-        {
-         
-            final StringBuilder sb = new StringBuilder();
-            
-            sb.append("PREFIX rdf:  <http://www.w3.org/1999/02/22-rdf-syntax-ns#>\n");
-            sb.append("PREFIX rdfs: <http://www.w3.org/2000/01/rdf-schema#>\n");
-            sb.append("PREFIX foaf: <http://xmlns.com/foaf/0.1/>\n");
-            sb.append("SELECT ?x ?name\n");
-//            sb.append("SELECT *\n");
-            sb.append("WHERE {\n");
-            sb.append("  INCLUDE %namedSet1 .\n");
-            sb.append("  ?x rdfs:label \"Mike\" .\n");
-            sb.append("}\n");
-            
-            final TupleQueryResult ret = con.prepareTupleQuery(
-                    QueryLanguage.SPARQL, sb.toString()).evaluate();
-            
-			final TupleQueryResult expected = readExpectedTupleQueryResult(packagePath
-					+ "test_insertIntoSolutions_01.srx");
-
-            compareTupleQueryResults(ret, expected);
-
-        }
-        
-    }
-    
-    /**
-     * Unit test for <code>DELETE FROM ... SELECT</code>. This loads some data
-     * into the end point, creates a named solution set, then removes some
-     * solutions and verifies that they are no longer reported by query as a
-     * post-condition.
-     */
-    public void test_deleteFromSolutions_01() throws Exception {
-
-        if (!isSolutionSetUpdateEnabled()) {
-            /*
-             * Test requires this feature.
-             */
-            return;
-        }
-
-        loadDataset(packagePath + "dataset-01.trig");
-
-        // Build the solution set.
-        {
-
-            final StringBuilder sb = new StringBuilder();
-            
-            sb.append("PREFIX rdf:  <http://www.w3.org/1999/02/22-rdf-syntax-ns#>\n");
-            sb.append("PREFIX rdfs: <http://www.w3.org/2000/01/rdf-schema#>\n");
-            sb.append("PREFIX foaf: <http://xmlns.com/foaf/0.1/>\n");
-            sb.append("INSERT INTO %namedSet1\n");
-            sb.append("SELECT ?x ?name\n");
-            sb.append("WHERE {\n");
-            sb.append("  ?x rdf:type foaf:Person .\n");
-            sb.append("  ?x rdfs:label ?name .\n");
-            sb.append("}\n");
-            
-            con.prepareUpdate(QueryLanguage.SPARQL,sb.toString()).execute();
-            
-        }
-        
-        // Remove some solutions.
-        {
-
-            final StringBuilder sb = new StringBuilder();
-            
-            sb.append("PREFIX rdf:  <http://www.w3.org/1999/02/22-rdf-syntax-ns#>\n");
-            sb.append("PREFIX rdfs: <http://www.w3.org/2000/01/rdf-schema#>\n");
-            sb.append("PREFIX foaf: <http://xmlns.com/foaf/0.1/>\n");
-            sb.append("DELETE FROM %namedSet1\n");
-			sb.append("SELECT * \n");
-			sb.append("WHERE { \n");
-			sb.append("   BIND(<http://www.bigdata.com/Mike> as ?x)\n");
-			sb.append("   BIND(\"Mike\" as ?name)\n");
-			sb.append("}\n");
-
-            con.prepareUpdate(QueryLanguage.SPARQL,sb.toString()).execute();
-            
-        }
-
-        // Query it.
-        {
-         
-            final StringBuilder sb = new StringBuilder();
-            
-            sb.append("PREFIX rdf:  <http://www.w3.org/1999/02/22-rdf-syntax-ns#>\n");
-            sb.append("PREFIX rdfs: <http://www.w3.org/2000/01/rdf-schema#>\n");
-            sb.append("PREFIX foaf: <http://xmlns.com/foaf/0.1/>\n");
-            sb.append("SELECT ?x ?name\n");
-            sb.append("WHERE {\n");
-            sb.append("  INCLUDE %namedSet1 .\n");
-            sb.append("}\n");
-            
-            final TupleQueryResult ret = con.prepareTupleQuery(
-                    QueryLanguage.SPARQL, sb.toString()).evaluate();
-            
-            final TupleQueryResult expected = readExpectedTupleQueryResult(packagePath
-                    + "test_deleteFromSolutions_01.srx");
-
-            compareTupleQueryResults(ret, expected);
-
-        }
-
-    }
-
-    /**
-     * Unit test for <code>DELETE FROM ... SELECT</code>. This loads some data
-     * into the end point, creates a named solution set, then removes some
-     * solutions and verifies that they are no longer reported by query as a
-     * post-condition.
-     */
-    public void test_deleteFromSolutions_02() throws Exception {
-
-        if (!isSolutionSetUpdateEnabled()) {
-            /*
-             * Test requires this feature.
-             */
-            return;
-        }
-
-        loadDataset(packagePath + "dataset-01.trig");
-
-        // Build the solution set.
-        {
-
-            final StringBuilder sb = new StringBuilder();
-            
-            sb.append("PREFIX rdf:  <http://www.w3.org/1999/02/22-rdf-syntax-ns#>\n");
-            sb.append("PREFIX rdfs: <http://www.w3.org/2000/01/rdf-schema#>\n");
-            sb.append("PREFIX foaf: <http://xmlns.com/foaf/0.1/>\n");
-            sb.append("INSERT INTO %namedSet1\n");
-            sb.append("SELECT ?x ?name\n");
-            sb.append("WHERE {\n");
-            sb.append("  ?x rdf:type foaf:Person .\n");
-            sb.append("  ?x rdfs:label ?name .\n");
-            sb.append("}\n");
-            
-            con.prepareUpdate(QueryLanguage.SPARQL,sb.toString()).execute();
-            
-        }
-        
-        // Remove some solutions.
-        {
-
-            final StringBuilder sb = new StringBuilder();
-            
-            sb.append("PREFIX rdf:  <http://www.w3.org/1999/02/22-rdf-syntax-ns#>\n");
-            sb.append("PREFIX rdfs: <http://www.w3.org/2000/01/rdf-schema#>\n");
-            sb.append("PREFIX foaf: <http://xmlns.com/foaf/0.1/>\n");
-            sb.append("DELETE FROM %namedSet1\n");
-            sb.append("SELECT ?x ?name\n");
-			sb.append("WHERE { \n");
-			sb.append("  ?x rdfs:label ?name .\n");
-			sb.append("  FILTER (?x = <http://www.bigdata.com/Mike> ) .\n");
-			sb.append("}\n");
-            
-            con.prepareUpdate(QueryLanguage.SPARQL,sb.toString()).execute();
-            
-        }
-
-        // Query it.
-        {
-         
-            final StringBuilder sb = new StringBuilder();
-            
-            sb.append("PREFIX rdf:  <http://www.w3.org/1999/02/22-rdf-syntax-ns#>\n");
-            sb.append("PREFIX rdfs: <http://www.w3.org/2000/01/rdf-schema#>\n");
-            sb.append("PREFIX foaf: <http://xmlns.com/foaf/0.1/>\n");
-            sb.append("SELECT ?x ?name\n");
-            sb.append("WHERE {\n");
-            sb.append("  INCLUDE %namedSet1 .\n");
-            sb.append("}\n");
-            
-            final TupleQueryResult ret = con.prepareTupleQuery(
-                    QueryLanguage.SPARQL, sb.toString()).evaluate();
-            
-            final TupleQueryResult expected = readExpectedTupleQueryResult(packagePath
-                    + "test_deleteFromSolutions_02.srx");
-
-            compareTupleQueryResults(ret, expected);
-
-        }
-
-    }
-
-    /**
-     * Unit test for <code>DELETE FROM ... SELECT</code>. This loads some data
-     * into the end point, creates a named solution set, then removes some
-     * solutions and verifies that they are no longer reported by query as a
-     * post-condition.
-     */
-    public void test_deleteFromSolutions_03() throws Exception {
-
-        if (!isSolutionSetUpdateEnabled()) {
-            /*
-             * Test requires this feature.
-             */
-            return;
-        }
-
-        loadDataset(packagePath + "dataset-01.trig");
-
-        // Build the solution set.
-        {
-
-            final StringBuilder sb = new StringBuilder();
-            
-            sb.append("PREFIX rdf:  <http://www.w3.org/1999/02/22-rdf-syntax-ns#>\n");
-            sb.append("PREFIX rdfs: <http://www.w3.org/2000/01/rdf-schema#>\n");
-            sb.append("PREFIX foaf: <http://xmlns.com/foaf/0.1/>\n");
-            sb.append("INSERT INTO %namedSet1\n");
-            sb.append("SELECT ?x ?name\n");
-            sb.append("WHERE {\n");
-            sb.append("  ?x rdf:type foaf:Person .\n");
-            sb.append("  ?x rdfs:label ?name .\n");
-            sb.append("}\n");
-            
-            con.prepareUpdate(QueryLanguage.SPARQL,sb.toString()).execute();
-            
-        }
-        
-        // Remove some solutions.
-        {
-
-            final StringBuilder sb = new StringBuilder();
-            
-            sb.append("PREFIX rdf:  <http://www.w3.org/1999/02/22-rdf-syntax-ns#>\n");
-            sb.append("PREFIX rdfs: <http://www.w3.org/2000/01/rdf-schema#>\n");
-            sb.append("PREFIX foaf: <http://xmlns.com/foaf/0.1/>\n");
-            sb.append("DELETE FROM %namedSet1\n");
-            sb.append("SELECT ?x ?name\n");
-			sb.append("WHERE { \n");
-			sb.append("  ?x rdfs:label ?name .\n");
-			sb.append("  FILTER (?x = <http://www.bigdata.com/Bryan> ) .\n");
-			sb.append("}\n");
-            
-            con.prepareUpdate(QueryLanguage.SPARQL,sb.toString()).execute();
-            
-        }
-
-        // Query it.
-        {
-         
-            final StringBuilder sb = new StringBuilder();
-            
-            sb.append("PREFIX rdf:  <http://www.w3.org/1999/02/22-rdf-syntax-ns#>\n");
-            sb.append("PREFIX rdfs: <http://www.w3.org/2000/01/rdf-schema#>\n");
-            sb.append("PREFIX foaf: <http://xmlns.com/foaf/0.1/>\n");
-            sb.append("SELECT ?x ?name\n");
-            sb.append("WHERE {\n");
-            sb.append("  INCLUDE %namedSet1 .\n");
-            sb.append("}\n");
-            
-            final TupleQueryResult ret = con.prepareTupleQuery(
-                    QueryLanguage.SPARQL, sb.toString()).evaluate();
-            
-            final TupleQueryResult expected = readExpectedTupleQueryResult(packagePath
-                    + "test_deleteFromSolutions_03.srx");
-
-            compareTupleQueryResults(ret, expected);
-
-        }
-
-    }
-
-    /**
-	 * Unit test where we are deleting from one solution set and inserting into
-	 * another.
-	 * 
-	 * TODO Unit test where we are deleting some solutions from a solution set
-	 * and inserting other solutions into the same solution set.
-	 * 
-	 * TODO Unit test where we are deleting some triples from a graph and
-	 * inserting some solutions into a named solution set.
-	 * 
-	 * TODO Unit test where we are deleting some solutions from a named solution
-	 * set and inserting some triples into a graph.
-	 * 
-     * @throws Exception 
-	 */
-	public void test_deleteInsertSolutions_01() throws Exception {
-
-        if (!isSolutionSetUpdateEnabled()) {
-            /*
-             * Test requires this feature.
-             */
-            return;
-        }
-
-        loadDataset(packagePath + "dataset-01.trig");
-
-        // Build the solution set.
-        {
-
-            final StringBuilder sb = new StringBuilder();
-            
-            sb.append("PREFIX rdf:  <http://www.w3.org/1999/02/22-rdf-syntax-ns#>\n");
-            sb.append("PREFIX rdfs: <http://www.w3.org/2000/01/rdf-schema#>\n");
-            sb.append("PREFIX foaf: <http://xmlns.com/foaf/0.1/>\n");
-            sb.append("INSERT INTO %namedSet1\n");
-            sb.append("SELECT ?x ?name\n");
-            sb.append("WHERE {\n");
-            sb.append("  ?x rdf:type foaf:Person .\n");
-            sb.append("  ?x rdfs:label ?name .\n");
-            sb.append("}\n");
-            
-            con.prepareUpdate(QueryLanguage.SPARQL,sb.toString()).execute();
-            
-        }
-        
-        // Remove some solutions, inserting them into a different solution set.
-        {
-
-            final StringBuilder sb = new StringBuilder();
-            
-            sb.append("PREFIX rdf:  <http://www.w3.org/1999/02/22-rdf-syntax-ns#>\n");
-            sb.append("PREFIX rdfs: <http://www.w3.org/2000/01/rdf-schema#>\n");
-            sb.append("PREFIX foaf: <http://xmlns.com/foaf/0.1/>\n");
-            sb.append("DELETE FROM %namedSet1\n");
-            sb.append("  SELECT ?x ?name\n");
-            sb.append("INSERT INTO %namedSet2\n");
-            sb.append("  SELECT ?x ?name\n"); // TODO Variant with different projection.
-			sb.append("WHERE { \n");
-			sb.append("  ?x rdfs:label ?name .\n");
-			sb.append("  FILTER (?x = <http://www.bigdata.com/Bryan> ) .\n");
-			sb.append("}\n");
-            
-            con.prepareUpdate(QueryLanguage.SPARQL, sb.toString()).execute();
-            
-        }
-
-        // Query the solution set from which the solutions were removed.
-        {
-         
-            final StringBuilder sb = new StringBuilder();
-            
-            sb.append("PREFIX rdf:  <http://www.w3.org/1999/02/22-rdf-syntax-ns#>\n");
-            sb.append("PREFIX rdfs: <http://www.w3.org/2000/01/rdf-schema#>\n");
-            sb.append("PREFIX foaf: <http://xmlns.com/foaf/0.1/>\n");
-            sb.append("SELECT ?x ?name\n");
-            sb.append("WHERE {\n");
-            sb.append("  INCLUDE %namedSet1 .\n");
-            sb.append("}\n");
-            
-            final TupleQueryResult ret = con.prepareTupleQuery(
-                    QueryLanguage.SPARQL, sb.toString()).evaluate();
-            
-            final TupleQueryResult expected = readExpectedTupleQueryResult(packagePath
-                    + "test_deleteInsertSolutions_01a.srx");
-
-            compareTupleQueryResults(ret, expected);
-
-        }
-
-        // Query the solution set into which the solutions were inserted.
-        {
-         
-            final StringBuilder sb = new StringBuilder();
-            
-            sb.append("PREFIX rdf:  <http://www.w3.org/1999/02/22-rdf-syntax-ns#>\n");
-            sb.append("PREFIX rdfs: <http://www.w3.org/2000/01/rdf-schema#>\n");
-            sb.append("PREFIX foaf: <http://xmlns.com/foaf/0.1/>\n");
-            sb.append("SELECT ?x ?name\n");
-            sb.append("WHERE {\n");
-            sb.append("  INCLUDE %namedSet2 .\n");
-            sb.append("}\n");
-            
-            final TupleQueryResult ret = con.prepareTupleQuery(
-                    QueryLanguage.SPARQL, sb.toString()).evaluate();
-            
-            final TupleQueryResult expected = readExpectedTupleQueryResult(packagePath
-                    + "test_deleteInsertSolutions_01b.srx");
-
-            compareTupleQueryResults(ret, expected);
-
-        }
-
-    }
-    
-//    /** FIXME Write test.
-//     * Unit test where we INSERT some solutions into the same named solution set
-//     * on which we are reading. This is done using an INCLUDE to join against
-//     * the named solution set within an UPDATE operation which writes on that
-//     * named solution set. The isolation semantics should provide one view for
-//     * the reader and a different view for the writer.
-//     * <p>
-//     * Note: In order to setup this test, we will have to pre-populate the
-//     * solution set. E.g., first load the data into graphs, then INSERT INTO
-//     * SOLUTIONS. At that point we can do the INSERT which is also doing the
-//     * "self-join" against the named solution set.
-//     * 
-//     * TODO DO a variant test where the operation is a DELETE.
-//     */
-//    public void test_isolation_insertIntoSolutionsWithIncludeFromSolutions() {
-//
-//        if (!isSolutionSetUpdateEnabled()) {
-//            /*
-//             * Test requires this feature.
-//             */
-//            return;
-//        }
-//
-//        fail("write test");
-//        
-//    }
-
-    /**
-     * Unit test of CREATE SOLUTIONS.
-     * <p>
-     * Note: If named solution sets which do not exist are equivalent to empty
-     * named solution sets, then the only way to verify the post-condition is to
-     * issue a DROP or CLEAR on the named solution set. The DROP/CLEAR should
-     * throw an exception if the named solution set is not found.
-     */
-    public void test_createSolutionSet_01() throws UpdateExecutionException,
-            RepositoryException, MalformedQueryException {
-
-        if (!isSolutionSetUpdateEnabled()) {
-            /*
-             * Test requires this feature.
-             */
-            return;
-        }
-
-        // Should fail since solution set does not exist.
-        try {
-            con.prepareUpdate(QueryLanguage.SPARQL, "drop solutions %namedSet1")
-                    .execute();
-            fail("Excepting: " + UpdateExecutionException.class);
-        } catch(UpdateExecutionException ex) {
-            if(log.isInfoEnabled())
-                log.info("Ignoring expected exception: "+ex);
-        }
-        
-        // Should succeed.
-        con.prepareUpdate(QueryLanguage.SPARQL, "create solutions %namedSet1")
-                .execute();
-
-        // Should succeed (and should fail if the solution set does not exist).
-        con.prepareUpdate(QueryLanguage.SPARQL, "drop solutions %namedSet1")
-                .execute();
-
-    }
-
-    /**
-     * Unit test of CREATE SILENT SOLUTIONS verifies that an error is reported
-     * if SILENT is not specified and the solution set exists and that the error
-     * is suppressed if the SILENT keyword is given.
-     */
-    public void test_createSolutionSet_02() throws UpdateExecutionException,
-            RepositoryException, MalformedQueryException {
-
-        if (!isSolutionSetUpdateEnabled()) {
-            /*
-             * Test requires this feature.
-             */
-            return;
-        }
-
-        // Should succeed.
-        con.prepareUpdate(QueryLanguage.SPARQL, "create solutions %namedSet1")
-                .execute();
-
-        // Should fail.
-        try {
-            con.prepareUpdate(QueryLanguage.SPARQL,
-                    "create solutions %namedSet1").execute();
-            fail("Excepting: " + UpdateExecutionException.class);
-        } catch (UpdateExecutionException ex) {
-            if (log.isInfoEnabled())
-                log.info("Ignoring expected exception: " + ex);
-        }
-
-        // Should succeed since SILENT.
-        con.prepareUpdate(QueryLanguage.SPARQL,
-                "create silent solutions %namedSet1").execute();
-
-    }
-
-    /**
-     * A correct rejection test which verifies that an exception is thrown if
-     * the named solution set does not exist.
-     */
-    public void test_dropSolutionSet_01() throws UpdateExecutionException,
-            RepositoryException, MalformedQueryException {
-
-        if (!isSolutionSetUpdateEnabled()) {
-            /*
-             * Test requires this feature.
-             */
-            return;
-        }
-
-        try {
-            con.prepareUpdate(QueryLanguage.SPARQL, "drop solutions %namedSet1")
-                    .execute();
-            fail("Excepting: " + UpdateExecutionException.class);
-        } catch(UpdateExecutionException ex) {
-            if(log.isInfoEnabled())
-                log.info("Ignoring expected exception: "+ex);
-        }
-
-    }
-    
-    /**
-     * A test which verifies that an exception is NOT thrown if
-     * the named solution set does not exist and SILENT is specified.
-     */
-    public void test_dropSolutionSet_02() throws UpdateExecutionException,
-            RepositoryException, MalformedQueryException {
-
-        if (!isSolutionSetUpdateEnabled()) {
-            /*
-             * Test requires this feature.
-             */
-            return;
-        }
-        
-        con.prepareUpdate(QueryLanguage.SPARQL,
-                "drop silent solutions %namedSet1").execute();
-
-    }
-
-    /**
-     * A correct rejection test which verifies that an exception is thrown if
-     * the named solution set does not exist.
-     */
-    public void test_clearSolutionSet_01() throws UpdateExecutionException,
-            RepositoryException, MalformedQueryException {
-
-        if (!isSolutionSetUpdateEnabled()) {
-            /*
-             * Test requires this feature.
-             */
-            return;
-        }
-
-        try {
-            con.prepareUpdate(QueryLanguage.SPARQL, "clear solutions %namedSet1")
-                    .execute();
-            fail("Excepting: " + UpdateExecutionException.class);
-        } catch(UpdateExecutionException ex) {
-            if(log.isInfoEnabled())
-                log.info("Ignoring expected exception: "+ex);
-        }
-
-    }
-    
-    /**
-     * A test which verifies that an exception is NOT thrown if
-     * the named solution set does not exist and SILENT is specified.
-     */
-    public void test_clearSolutionSet_02() throws UpdateExecutionException,
-            RepositoryException, MalformedQueryException {
-
-        if (!isSolutionSetUpdateEnabled()) {
-            /*
-             * Test requires this feature.
-             */
-            return;
-        }
-
-        con.prepareUpdate(QueryLanguage.SPARQL,
-                "clear silent solutions %namedSet1").execute();
-
-    }
-
-    /*
-     * TODO Write tests for DROP/CLEAR GRAPHS, DROP/CLEAR ALL, and DROP/CLEAR
-     * SOLUTIONS to verify that the effect the correct resources (graphs,
-     * graphs+solutions, and solutions respectively).
-     */
-
-}
+/**
+
+Copyright (C) SYSTAP, LLC 2006-2011.  All rights reserved.
+
+Contact:
+     SYSTAP, LLC
+     4501 Tower Road
+     Greensboro, NC 27410
+     licenses@bigdata.com
+
+This program is free software; you can redistribute it and/or modify
+it under the terms of the GNU General Public License as published by
+the Free Software Foundation; version 2 of the License.
+
+This program is distributed in the hope that it will be useful,
+but WITHOUT ANY WARRANTY; without even the implied warranty of
+MERCHANTABILITY or FITNESS FOR A PARTICULAR PURPOSE.  See the
+GNU General Public License for more details.
+
+You should have received a copy of the GNU General Public License
+along with this program; if not, write to the Free Software
+Foundation, Inc., 59 Temple Place, Suite 330, Boston, MA  02111-1307  USA
+*/
+/* Portions of this code are:
+ *
+ * Copyright Aduna (http://www.aduna-software.com/) (c) 2011.
+ *
+ * Licensed under the Aduna BSD-style license.
+ */
+/*
+ * Created on Aug 24, 2011
+ */
+
+package com.bigdata.rdf.sail.tck;
+
+import java.io.File;
+import java.io.FileInputStream;
+import java.io.FileNotFoundException;
+import java.io.IOException;
+import java.io.InputStream;
+import java.io.InputStreamReader;
+import java.io.LineNumberReader;
+import java.net.MalformedURLException;
+import java.net.URL;
+import java.util.Properties;
+
+import junit.framework.TestCase2;
+
+import org.apache.log4j.Logger;
+import org.openrdf.query.MalformedQueryException;
+import org.openrdf.query.QueryEvaluationException;
+import org.openrdf.query.QueryLanguage;
+import org.openrdf.query.TupleQueryResult;
+import org.openrdf.query.UpdateExecutionException;
+import org.openrdf.query.impl.TupleQueryResultBuilder;
+import org.openrdf.query.resultio.QueryResultIO;
+import org.openrdf.query.resultio.TupleQueryResultFormat;
+import org.openrdf.query.resultio.TupleQueryResultParser;
+import org.openrdf.repository.Repository;
+import org.openrdf.repository.RepositoryConnection;
+import org.openrdf.repository.RepositoryException;
+
+import com.bigdata.bop.engine.AbstractQueryEngineTestCase;
+import com.bigdata.journal.AbstractTask;
+import com.bigdata.journal.BufferMode;
+import com.bigdata.journal.IIndexManager;
+import com.bigdata.rdf.sail.BigdataSail;
+import com.bigdata.rdf.sail.BigdataSail.Options;
+import com.bigdata.rdf.sail.BigdataSailRepository;
+import com.bigdata.rdf.store.AbstractTripleStore;
+
+/**
+ * Test suite for BIGDATA extension to SPARQL UPDATE for NAMED SOLUTION SETS.
+ * 
+ * @see <a href="https://sourceforge.net/apps/trac/bigdata/ticket/524"> SPARQL
+ *      Cache </a>
+ * @see <a href="https://sourceforge.net/apps/trac/bigdata/ticket/531"> SPARQL
+ *      UPDATE Extensions (Trac) </a>
+ * @see <a
+ *      href="https://sourceforge.net/apps/mediawiki/bigdata/index.php?title=SPARQL_Update">
+ *      SPARQL Update Extensions (Wiki) </a>
+ * 
+ * @author <a href="mailto:thompsonbry@users.sourceforge.net">Bryan Thompson</a>
+ * @version $Id: BigdataSPARQLUpdateTest.java 6204 2012-03-28 20:17:06Z
+ *          thompsonbry $
+ */
+public class BigdataSPARQLUpdateTest2 extends TestCase2 {
+
+    static private final Logger log = Logger
+            .getLogger(BigdataSPARQLUpdateTest2.class);
+
+    public BigdataSPARQLUpdateTest2() {
+    }
+
+    public BigdataSPARQLUpdateTest2(final String name) {
+        super(name);
+    }
+
+    /**
+     * The file path name for the package in which the data files are found.
+     */
+    protected final String packagePath = "file:bigdata-sails/src/test/com/bigdata/rdf/sail/tck/data/";
+    
+    /**
+     * Note: This field MUST be cleared in tearDown or a hard reference will be
+     * retained to the backend until the end of CI!
+     */
+    private IIndexManager backend = null;
+
+    private Repository rep;
+
+    protected RepositoryConnection con;
+
+//    private ValueFactory f;
+
+    /**
+     * @throws java.lang.Exception
+     */
+    //@Before
+    public void setUp()
+        throws Exception
+    {
+
+        rep = createRepository();
+
+        con = rep.getConnection();
+        con.setAutoCommit(false);
+        
+//        f = rep.getValueFactory();
+
+    }
+
+    /**
+     * @throws java.lang.Exception
+     */
+    public void tearDown()
+        throws Exception
+    {
+
+        con.close();
+        con = null;
+
+        rep.shutDown();
+        rep = null;
+
+        if (backend != null) {
+
+            backend.destroy();
+            backend = null;
+            
+        }
+
+    }
+
+    protected TupleQueryResult readExpectedTupleQueryResult(
+            final String resultFileURL) throws Exception {
+
+        final TupleQueryResultFormat tqrFormat = QueryResultIO
+                .getParserFormatForFileName(resultFileURL);
+
+        if (tqrFormat == null)
+            throw new RuntimeException("Format not found: resource="
+                    + resultFileURL);
+
+        final InputStream in = getResourceAsStream(resultFileURL);
+
+        try {
+
+            final TupleQueryResultParser parser = QueryResultIO
+                    .createParser(tqrFormat);
+
+//            parser.setValueFactory(store.getValueFactory());
+
+            final TupleQueryResultBuilder qrBuilder = new TupleQueryResultBuilder();
+
+            parser.setTupleQueryResultHandler(qrBuilder);
+
+            parser.parse(in);
+
+            return qrBuilder.getQueryResult();
+
+        } finally {
+
+            in.close();
+
+        }
+    
+    }
+    
+    protected InputStream getResourceAsStream(final String resource) {
+
+        // try the classpath
+        InputStream is = getClass().getResourceAsStream(resource);
+
+        if (is == null) {
+
+            // Searching for the resource from the root of the class
+            // returned
+            // by getClass() (relative to the class' package) failed.
+            // Next try searching for the desired resource from the root
+            // of the jar; that is, search the jar file for an exact match
+            // of the input string.
+            is = getClass().getClassLoader().getResourceAsStream(resource);
+
+        }
+
+        if (is == null) {
+
+            final File file = new File(resource);
+
+            if (file.exists()) {
+
+                try {
+
+                    is = new FileInputStream(resource);
+
+                } catch (FileNotFoundException e) {
+
+                    throw new RuntimeException(e);
+
+                }
+
+            }
+
+        }
+
+        if (is == null) {
+
+            try {
+
+                is = new URL(resource).openStream();
+
+            } catch (MalformedURLException e) {
+
+                /*
+                 * Ignore. we will handle the problem below if this was not
+                 * a URL.
+                 */
+
+            } catch (IOException e) {
+
+                throw new RuntimeException(e);
+
+            }
+
+        }
+
+        if (is == null)
+            throw new RuntimeException("Not found: " + resource);
+
+        return is;
+
+    }
+
+    /**
+     * Return the contents of the resource.
+     * 
+     * @param resource
+     *            The resource.
+     * 
+     * @return It's contents.
+     */
+    protected String getResourceAsString(final String resource) {
+
+        final StringBuilder sb = new StringBuilder();
+
+        final InputStream is = getResourceAsStream(resource);
+
+        if (is == null)
+            throw new RuntimeException("Not found: " + resource);
+
+        try {
+
+            final LineNumberReader r = new LineNumberReader(
+                    new InputStreamReader(is));
+
+            String s;
+            while ((s = r.readLine()) != null) {
+
+                sb.append(s);
+
+                sb.append("\n");
+
+            }
+
+            return sb.toString();
+
+        } catch (IOException e) {
+
+            throw new RuntimeException(e);
+
+        } finally {
+
+            try {
+
+                if (is != null)
+                    is.close();
+
+            } catch (IOException e) {
+
+                throw new RuntimeException(e);
+
+            }
+
+        }
+
+    }
+
+	protected void compareTupleQueryResults(
+			final TupleQueryResult queryResult,
+			final TupleQueryResult expectedResult
+			)
+			throws QueryEvaluationException {
+
+		AbstractQueryEngineTestCase.compareTupleQueryResults(
+				getName(),
+				getName(),//testURI,
+				null, // store
+				null, // astContainer
+				queryResult,//
+				expectedResult,//
+				false,// laxCardinality,
+				false // checkOrder
+				);
+
+	}
+
+	/**
+     * Note: This method may be overridden in order to run the test suite
+     * against other variations of the bigdata backend.
+     */
+    public Properties getProperties() {
+
+        final Properties props = new Properties(super.getProperties());
+
+        // Base version of the test uses the MemStore.
+        props.setProperty(Options.BUFFER_MODE, BufferMode.MemStore.toString());
+        
+        // quads mode: quads=true, sids=false, axioms=NoAxioms, vocab=NoVocabulary
+        props.setProperty(Options.QUADS_MODE, "true");
+
+        // no justifications
+        props.setProperty(Options.JUSTIFY, "false");
+        
+        // no query time inference
+        props.setProperty(Options.QUERY_TIME_EXPANDER, "false");
+        
+//        // auto-commit only there for TCK
+//        props.setProperty(Options.ALLOW_AUTO_COMMIT, "true");
+        
+        // exact size only the for TCK
+        props.setProperty(Options.EXACT_SIZE, "true");
+        
+//        props.setProperty(Options.COLLATOR, CollatorEnum.ASCII.toString());
+        
+//      Force identical unicode comparisons (assuming default COLLATOR setting).
+//        props.setProperty(Options.STRENGTH, StrengthEnum.Identical.toString());
+        
+        /*
+         * disable read/write transactions since this class runs against the
+         * unisolated connection.
+         */
+        props.setProperty(Options.ISOLATABLE_INDICES, "false");
+        
+        // disable truth maintenance in the SAIL
+        props.setProperty(Options.TRUTH_MAINTENANCE, "false");
+        
+        props.setProperty(Options.TEXT_INDEX, "true");
+        
+        return props;
+        
+    }
+
+//    @Override
+	protected Repository createRepository() throws Exception {
+
+		Repository repo = newRepository();
+
+		repo.initialize();
+
+		return repo;
+
+	}
+
+//    @Override
+    protected Repository newRepository() throws RepositoryException {
+
+        final Properties props = getProperties();
+        
+        final BigdataSail sail = new BigdataSail(props);
+        
+        backend = sail.getDatabase().getIndexManager();
+
+        return new BigdataSailRepository(sail);
+
+    }
+
+    /**
+     * LOAD the data set.
+     * 
+     * @param datasetFile
+     *            The base name of a file.
+     * 
+     * @throws MalformedQueryException
+     * @throws UpdateExecutionException
+     * @throws RepositoryException
+     * 
+     */
+    protected void loadDataset(final String datasetFile)
+            throws UpdateExecutionException, MalformedQueryException,
+            RepositoryException {
+
+        final String updateStr = "LOAD <" + datasetFile + ">";
+
+        con.prepareUpdate(QueryLanguage.SPARQL, updateStr).execute();
+
+    }
+
+    /**
+     * Return <code>true</code> iff the SPARQL UPDATE for NAMED SOLUTION SETS
+     * test should run.
+     * 
+     * FIXME SPARQL UPDATE for NAMED SOLUTION SETS is NOT SUPPORTED for
+     * read/write transactions (against isolatable indices). This is a GIST
+     * issue. See {@link AbstractTask} and the GIST ticket for blocking issues.
+     * 
+     * @see <a href="https://sourceforge.net/apps/trac/bigdata/ticket/531">
+     *      SPARQL UPDATE Extensions (Trac) </a>
+     * @see <a
+     *      href="https://sourceforge.net/apps/mediawiki/bigdata/index.php?title=SPARQL_Update">
+     *      SPARQL Update Extensions (Wiki) </a>
+     * @see <a href="https://sourceforge.net/apps/trac/bigdata/ticket/585"> GIST
+     *      </a>
+     */
+    protected boolean isSolutionSetUpdateEnabled() {
+
+        final AbstractTripleStore tripleStore = ((BigdataSailRepository) con
+                .getRepository()).getDatabase();
+        
+        final boolean isolatable = Boolean.parseBoolean(tripleStore.getProperty(
+                        BigdataSail.Options.ISOLATABLE_INDICES,
+                        BigdataSail.Options.DEFAULT_ISOLATABLE_INDICES));
+
+        return !isolatable;
+        
+    }
+    
+    /**
+     * Unit test for <code>INSERT INTO ... SELECT</code>. This loads some data
+     * into the end point, creates a named solution set, then verifies that the
+     * solutions are present using a query and an INCLUDE join against the named
+     * solution set.
+     */
+    public void test_insertIntoSolutions_01() throws Exception {
+
+        if (!isSolutionSetUpdateEnabled()) {
+            /*
+             * Test requires this feature.
+             */
+            return;
+        }
+
+        loadDataset(packagePath + "dataset-01.trig");
+
+        // Build the solution set.
+        {
+
+            final StringBuilder sb = new StringBuilder();
+
+            /*
+             * FIXME test variants w/ and w/o embedded sub-select and verify the
+             * *order* is preserved when using the embedded subselect w/ its
+             * order by. Also, verify that we translate this by lifting out the
+             * sub-select since the top-level query is empty at thast point.
+             * 
+             * Also, document this on the wiki. The sub-select is necessary because
+             * SPARQL does not allow solution modifiers on the top-level WHERE clause
+             * for INSERT/DELETE+WHERE. 
+             */
+            /*
+             * FIXME test variants w/ and w/o embedded sub-select and verify the
+             * *order* is preserved when using the embedded subselect w/ its
+             * order by. Also, verify that we translate this by lifting out the
+             * sub-select since the top-level query is empty at thast point.
+             * 
+             * Also, document this on the wiki. The sub-select is necessary because
+             * SPARQL does not allow solution modifiers on the top-level WHERE clause
+             * for INSERT/DELETE+WHERE.
+             */
+            sb.append("PREFIX rdf:  <http://www.w3.org/1999/02/22-rdf-syntax-ns#>\n");
+            sb.append("PREFIX rdfs: <http://www.w3.org/2000/01/rdf-schema#>\n");
+            sb.append("PREFIX foaf: <http://xmlns.com/foaf/0.1/>\n");
+            sb.append("INSERT INTO %namedSet1\n");
+            sb.append("SELECT ?x ?name\n");
+            sb.append("WHERE { SELECT ?x ?name\n");
+            sb.append("WHERE {\n");
+            sb.append("  ?x rdf:type foaf:Person .\n");
+            sb.append("  ?x rdfs:label ?name .\n");
+            sb.append("}\n");
+            sb.append("ORDER BY ?name\n");
+            sb.append("}");
+            
+            con.prepareUpdate(QueryLanguage.SPARQL, sb.toString()).execute();
+
+        }
+        
+        // Query it.
+        {
+         
+            final StringBuilder sb = new StringBuilder();
+            
+            sb.append("PREFIX rdf:  <http://www.w3.org/1999/02/22-rdf-syntax-ns#>\n");
+            sb.append("PREFIX rdfs: <http://www.w3.org/2000/01/rdf-schema#>\n");
+            sb.append("PREFIX foaf: <http://xmlns.com/foaf/0.1/>\n");
+            sb.append("SELECT ?x ?name\n");
+//            sb.append("SELECT *\n");
+            sb.append("WHERE {\n");
+            sb.append("  INCLUDE %namedSet1 .\n");
+            sb.append("  ?x rdfs:label \"Mike\" .\n");
+            sb.append("}\n");
+            
+            final TupleQueryResult ret = con.prepareTupleQuery(
+                    QueryLanguage.SPARQL, sb.toString()).evaluate();
+            
+			final TupleQueryResult expected = readExpectedTupleQueryResult(packagePath
+					+ "test_insertIntoSolutions_01.srx");
+
+            compareTupleQueryResults(ret, expected);
+
+        }
+        
+    }
+    
+    /**
+     * Unit test for <code>DELETE FROM ... SELECT</code>. This loads some data
+     * into the end point, creates a named solution set, then removes some
+     * solutions and verifies that they are no longer reported by query as a
+     * post-condition.
+     */
+    public void test_deleteFromSolutions_01() throws Exception {
+
+        if (!isSolutionSetUpdateEnabled()) {
+            /*
+             * Test requires this feature.
+             */
+            return;
+        }
+
+        loadDataset(packagePath + "dataset-01.trig");
+
+        // Build the solution set.
+        {
+
+            final StringBuilder sb = new StringBuilder();
+            
+            sb.append("PREFIX rdf:  <http://www.w3.org/1999/02/22-rdf-syntax-ns#>\n");
+            sb.append("PREFIX rdfs: <http://www.w3.org/2000/01/rdf-schema#>\n");
+            sb.append("PREFIX foaf: <http://xmlns.com/foaf/0.1/>\n");
+            sb.append("INSERT INTO %namedSet1\n");
+            sb.append("SELECT ?x ?name\n");
+            sb.append("WHERE {\n");
+            sb.append("  ?x rdf:type foaf:Person .\n");
+            sb.append("  ?x rdfs:label ?name .\n");
+            sb.append("}\n");
+            
+            con.prepareUpdate(QueryLanguage.SPARQL,sb.toString()).execute();
+            
+        }
+        
+        // Remove some solutions.
+        {
+
+            final StringBuilder sb = new StringBuilder();
+            
+            sb.append("PREFIX rdf:  <http://www.w3.org/1999/02/22-rdf-syntax-ns#>\n");
+            sb.append("PREFIX rdfs: <http://www.w3.org/2000/01/rdf-schema#>\n");
+            sb.append("PREFIX foaf: <http://xmlns.com/foaf/0.1/>\n");
+            sb.append("DELETE FROM %namedSet1\n");
+			sb.append("SELECT * \n");
+			sb.append("WHERE { \n");
+			sb.append("   BIND(<http://www.bigdata.com/Mike> as ?x)\n");
+			sb.append("   BIND(\"Mike\" as ?name)\n");
+			sb.append("}\n");
+
+            con.prepareUpdate(QueryLanguage.SPARQL,sb.toString()).execute();
+            
+        }
+
+        // Query it.
+        {
+         
+            final StringBuilder sb = new StringBuilder();
+            
+            sb.append("PREFIX rdf:  <http://www.w3.org/1999/02/22-rdf-syntax-ns#>\n");
+            sb.append("PREFIX rdfs: <http://www.w3.org/2000/01/rdf-schema#>\n");
+            sb.append("PREFIX foaf: <http://xmlns.com/foaf/0.1/>\n");
+            sb.append("SELECT ?x ?name\n");
+            sb.append("WHERE {\n");
+            sb.append("  INCLUDE %namedSet1 .\n");
+            sb.append("}\n");
+            
+            final TupleQueryResult ret = con.prepareTupleQuery(
+                    QueryLanguage.SPARQL, sb.toString()).evaluate();
+            
+            final TupleQueryResult expected = readExpectedTupleQueryResult(packagePath
+                    + "test_deleteFromSolutions_01.srx");
+
+            compareTupleQueryResults(ret, expected);
+
+        }
+
+    }
+
+    /**
+     * Unit test for <code>DELETE FROM ... SELECT</code>. This loads some data
+     * into the end point, creates a named solution set, then removes some
+     * solutions and verifies that they are no longer reported by query as a
+     * post-condition.
+     */
+    public void test_deleteFromSolutions_02() throws Exception {
+
+        if (!isSolutionSetUpdateEnabled()) {
+            /*
+             * Test requires this feature.
+             */
+            return;
+        }
+
+        loadDataset(packagePath + "dataset-01.trig");
+
+        // Build the solution set.
+        {
+
+            final StringBuilder sb = new StringBuilder();
+            
+            sb.append("PREFIX rdf:  <http://www.w3.org/1999/02/22-rdf-syntax-ns#>\n");
+            sb.append("PREFIX rdfs: <http://www.w3.org/2000/01/rdf-schema#>\n");
+            sb.append("PREFIX foaf: <http://xmlns.com/foaf/0.1/>\n");
+            sb.append("INSERT INTO %namedSet1\n");
+            sb.append("SELECT ?x ?name\n");
+            sb.append("WHERE {\n");
+            sb.append("  ?x rdf:type foaf:Person .\n");
+            sb.append("  ?x rdfs:label ?name .\n");
+            sb.append("}\n");
+            
+            con.prepareUpdate(QueryLanguage.SPARQL,sb.toString()).execute();
+            
+        }
+        
+        // Remove some solutions.
+        {
+
+            final StringBuilder sb = new StringBuilder();
+            
+            sb.append("PREFIX rdf:  <http://www.w3.org/1999/02/22-rdf-syntax-ns#>\n");
+            sb.append("PREFIX rdfs: <http://www.w3.org/2000/01/rdf-schema#>\n");
+            sb.append("PREFIX foaf: <http://xmlns.com/foaf/0.1/>\n");
+            sb.append("DELETE FROM %namedSet1\n");
+            sb.append("SELECT ?x ?name\n");
+			sb.append("WHERE { \n");
+			sb.append("  ?x rdfs:label ?name .\n");
+			sb.append("  FILTER (?x = <http://www.bigdata.com/Mike> ) .\n");
+			sb.append("}\n");
+            
+            con.prepareUpdate(QueryLanguage.SPARQL,sb.toString()).execute();
+            
+        }
+
+        // Query it.
+        {
+         
+            final StringBuilder sb = new StringBuilder();
+            
+            sb.append("PREFIX rdf:  <http://www.w3.org/1999/02/22-rdf-syntax-ns#>\n");
+            sb.append("PREFIX rdfs: <http://www.w3.org/2000/01/rdf-schema#>\n");
+            sb.append("PREFIX foaf: <http://xmlns.com/foaf/0.1/>\n");
+            sb.append("SELECT ?x ?name\n");
+            sb.append("WHERE {\n");
+            sb.append("  INCLUDE %namedSet1 .\n");
+            sb.append("}\n");
+            
+            final TupleQueryResult ret = con.prepareTupleQuery(
+                    QueryLanguage.SPARQL, sb.toString()).evaluate();
+            
+            final TupleQueryResult expected = readExpectedTupleQueryResult(packagePath
+                    + "test_deleteFromSolutions_02.srx");
+
+            compareTupleQueryResults(ret, expected);
+
+        }
+
+    }
+
+    /**
+     * Unit test for <code>DELETE FROM ... SELECT</code>. This loads some data
+     * into the end point, creates a named solution set, then removes some
+     * solutions and verifies that they are no longer reported by query as a
+     * post-condition.
+     */
+    public void test_deleteFromSolutions_03() throws Exception {
+
+        if (!isSolutionSetUpdateEnabled()) {
+            /*
+             * Test requires this feature.
+             */
+            return;
+        }
+
+        loadDataset(packagePath + "dataset-01.trig");
+
+        // Build the solution set.
+        {
+
+            final StringBuilder sb = new StringBuilder();
+            
+            sb.append("PREFIX rdf:  <http://www.w3.org/1999/02/22-rdf-syntax-ns#>\n");
+            sb.append("PREFIX rdfs: <http://www.w3.org/2000/01/rdf-schema#>\n");
+            sb.append("PREFIX foaf: <http://xmlns.com/foaf/0.1/>\n");
+            sb.append("INSERT INTO %namedSet1\n");
+            sb.append("SELECT ?x ?name\n");
+            sb.append("WHERE {\n");
+            sb.append("  ?x rdf:type foaf:Person .\n");
+            sb.append("  ?x rdfs:label ?name .\n");
+            sb.append("}\n");
+            
+            con.prepareUpdate(QueryLanguage.SPARQL,sb.toString()).execute();
+            
+        }
+        
+        // Remove some solutions.
+        {
+
+            final StringBuilder sb = new StringBuilder();
+            
+            sb.append("PREFIX rdf:  <http://www.w3.org/1999/02/22-rdf-syntax-ns#>\n");
+            sb.append("PREFIX rdfs: <http://www.w3.org/2000/01/rdf-schema#>\n");
+            sb.append("PREFIX foaf: <http://xmlns.com/foaf/0.1/>\n");
+            sb.append("DELETE FROM %namedSet1\n");
+            sb.append("SELECT ?x ?name\n");
+			sb.append("WHERE { \n");
+			sb.append("  ?x rdfs:label ?name .\n");
+			sb.append("  FILTER (?x = <http://www.bigdata.com/Bryan> ) .\n");
+			sb.append("}\n");
+            
+            con.prepareUpdate(QueryLanguage.SPARQL,sb.toString()).execute();
+            
+        }
+
+        // Query it.
+        {
+         
+            final StringBuilder sb = new StringBuilder();
+            
+            sb.append("PREFIX rdf:  <http://www.w3.org/1999/02/22-rdf-syntax-ns#>\n");
+            sb.append("PREFIX rdfs: <http://www.w3.org/2000/01/rdf-schema#>\n");
+            sb.append("PREFIX foaf: <http://xmlns.com/foaf/0.1/>\n");
+            sb.append("SELECT ?x ?name\n");
+            sb.append("WHERE {\n");
+            sb.append("  INCLUDE %namedSet1 .\n");
+            sb.append("}\n");
+            
+            final TupleQueryResult ret = con.prepareTupleQuery(
+                    QueryLanguage.SPARQL, sb.toString()).evaluate();
+            
+            final TupleQueryResult expected = readExpectedTupleQueryResult(packagePath
+                    + "test_deleteFromSolutions_03.srx");
+
+            compareTupleQueryResults(ret, expected);
+
+        }
+
+    }
+
+    /**
+	 * Unit test where we are deleting from one solution set and inserting into
+	 * another.
+	 * 
+	 * TODO Unit test where we are deleting some solutions from a solution set
+	 * and inserting other solutions into the same solution set.
+	 * 
+	 * TODO Unit test where we are deleting some triples from a graph and
+	 * inserting some solutions into a named solution set.
+	 * 
+	 * TODO Unit test where we are deleting some solutions from a named solution
+	 * set and inserting some triples into a graph.
+	 * 
+     * @throws Exception 
+	 */
+	public void test_deleteInsertSolutions_01() throws Exception {
+
+        if (!isSolutionSetUpdateEnabled()) {
+            /*
+             * Test requires this feature.
+             */
+            return;
+        }
+
+        loadDataset(packagePath + "dataset-01.trig");
+
+        // Build the solution set.
+        {
+
+            final StringBuilder sb = new StringBuilder();
+            
+            sb.append("PREFIX rdf:  <http://www.w3.org/1999/02/22-rdf-syntax-ns#>\n");
+            sb.append("PREFIX rdfs: <http://www.w3.org/2000/01/rdf-schema#>\n");
+            sb.append("PREFIX foaf: <http://xmlns.com/foaf/0.1/>\n");
+            sb.append("INSERT INTO %namedSet1\n");
+            sb.append("SELECT ?x ?name\n");
+            sb.append("WHERE {\n");
+            sb.append("  ?x rdf:type foaf:Person .\n");
+            sb.append("  ?x rdfs:label ?name .\n");
+            sb.append("}\n");
+            
+            con.prepareUpdate(QueryLanguage.SPARQL,sb.toString()).execute();
+            
+        }
+        
+        // Remove some solutions, inserting them into a different solution set.
+        {
+
+            final StringBuilder sb = new StringBuilder();
+            
+            sb.append("PREFIX rdf:  <http://www.w3.org/1999/02/22-rdf-syntax-ns#>\n");
+            sb.append("PREFIX rdfs: <http://www.w3.org/2000/01/rdf-schema#>\n");
+            sb.append("PREFIX foaf: <http://xmlns.com/foaf/0.1/>\n");
+            sb.append("DELETE FROM %namedSet1\n");
+            sb.append("  SELECT ?x ?name\n");
+            sb.append("INSERT INTO %namedSet2\n");
+            sb.append("  SELECT ?x ?name\n"); // TODO Variant with different projection.
+			sb.append("WHERE { \n");
+			sb.append("  ?x rdfs:label ?name .\n");
+			sb.append("  FILTER (?x = <http://www.bigdata.com/Bryan> ) .\n");
+			sb.append("}\n");
+            
+            con.prepareUpdate(QueryLanguage.SPARQL, sb.toString()).execute();
+            
+        }
+
+        // Query the solution set from which the solutions were removed.
+        {
+         
+            final StringBuilder sb = new StringBuilder();
+            
+            sb.append("PREFIX rdf:  <http://www.w3.org/1999/02/22-rdf-syntax-ns#>\n");
+            sb.append("PREFIX rdfs: <http://www.w3.org/2000/01/rdf-schema#>\n");
+            sb.append("PREFIX foaf: <http://xmlns.com/foaf/0.1/>\n");
+            sb.append("SELECT ?x ?name\n");
+            sb.append("WHERE {\n");
+            sb.append("  INCLUDE %namedSet1 .\n");
+            sb.append("}\n");
+            
+            final TupleQueryResult ret = con.prepareTupleQuery(
+                    QueryLanguage.SPARQL, sb.toString()).evaluate();
+            
+            final TupleQueryResult expected = readExpectedTupleQueryResult(packagePath
+                    + "test_deleteInsertSolutions_01a.srx");
+
+            compareTupleQueryResults(ret, expected);
+
+        }
+
+        // Query the solution set into which the solutions were inserted.
+        {
+         
+            final StringBuilder sb = new StringBuilder();
+            
+            sb.append("PREFIX rdf:  <http://www.w3.org/1999/02/22-rdf-syntax-ns#>\n");
+            sb.append("PREFIX rdfs: <http://www.w3.org/2000/01/rdf-schema#>\n");
+            sb.append("PREFIX foaf: <http://xmlns.com/foaf/0.1/>\n");
+            sb.append("SELECT ?x ?name\n");
+            sb.append("WHERE {\n");
+            sb.append("  INCLUDE %namedSet2 .\n");
+            sb.append("}\n");
+            
+            final TupleQueryResult ret = con.prepareTupleQuery(
+                    QueryLanguage.SPARQL, sb.toString()).evaluate();
+            
+            final TupleQueryResult expected = readExpectedTupleQueryResult(packagePath
+                    + "test_deleteInsertSolutions_01b.srx");
+
+            compareTupleQueryResults(ret, expected);
+
+        }
+
+    }
+    
+//    /** FIXME Write test.
+//     * Unit test where we INSERT some solutions into the same named solution set
+//     * on which we are reading. This is done using an INCLUDE to join against
+//     * the named solution set within an UPDATE operation which writes on that
+//     * named solution set. The isolation semantics should provide one view for
+//     * the reader and a different view for the writer.
+//     * <p>
+//     * Note: In order to setup this test, we will have to pre-populate the
+//     * solution set. E.g., first load the data into graphs, then INSERT INTO
+//     * SOLUTIONS. At that point we can do the INSERT which is also doing the
+//     * "self-join" against the named solution set.
+//     * 
+//     * TODO DO a variant test where the operation is a DELETE.
+//     */
+//    public void test_isolation_insertIntoSolutionsWithIncludeFromSolutions() {
+//
+//        if (!isSolutionSetUpdateEnabled()) {
+//            /*
+//             * Test requires this feature.
+//             */
+//            return;
+//        }
+//
+//        fail("write test");
+//        
+//    }
+
+    /**
+     * Unit test of CREATE SOLUTIONS.
+     * <p>
+     * Note: If named solution sets which do not exist are equivalent to empty
+     * named solution sets, then the only way to verify the post-condition is to
+     * issue a DROP or CLEAR on the named solution set. The DROP/CLEAR should
+     * throw an exception if the named solution set is not found.
+     */
+    public void test_createSolutionSet_01() throws UpdateExecutionException,
+            RepositoryException, MalformedQueryException {
+
+        if (!isSolutionSetUpdateEnabled()) {
+            /*
+             * Test requires this feature.
+             */
+            return;
+        }
+
+        // Should fail since solution set does not exist.
+        try {
+            con.prepareUpdate(QueryLanguage.SPARQL, "drop solutions %namedSet1")
+                    .execute();
+            fail("Excepting: " + UpdateExecutionException.class);
+        } catch(UpdateExecutionException ex) {
+            if(log.isInfoEnabled())
+                log.info("Ignoring expected exception: "+ex);
+        }
+        
+        // Should succeed.
+        con.prepareUpdate(QueryLanguage.SPARQL, "create solutions %namedSet1")
+                .execute();
+
+        // Should succeed (and should fail if the solution set does not exist).
+        con.prepareUpdate(QueryLanguage.SPARQL, "drop solutions %namedSet1")
+                .execute();
+
+    }
+
+    /**
+     * Unit test of CREATE SILENT SOLUTIONS verifies that an error is reported
+     * if SILENT is not specified and the solution set exists and that the error
+     * is suppressed if the SILENT keyword is given.
+     */
+    public void test_createSolutionSet_02() throws UpdateExecutionException,
+            RepositoryException, MalformedQueryException {
+
+        if (!isSolutionSetUpdateEnabled()) {
+            /*
+             * Test requires this feature.
+             */
+            return;
+        }
+
+        // Should succeed.
+        con.prepareUpdate(QueryLanguage.SPARQL, "create solutions %namedSet1")
+                .execute();
+
+        // Should fail.
+        try {
+            con.prepareUpdate(QueryLanguage.SPARQL,
+                    "create solutions %namedSet1").execute();
+            fail("Excepting: " + UpdateExecutionException.class);
+        } catch (UpdateExecutionException ex) {
+            if (log.isInfoEnabled())
+                log.info("Ignoring expected exception: " + ex);
+        }
+
+        // Should succeed since SILENT.
+        con.prepareUpdate(QueryLanguage.SPARQL,
+                "create silent solutions %namedSet1").execute();
+
+    }
+
+    /**
+     * A correct rejection test which verifies that an exception is thrown if
+     * the named solution set does not exist.
+     */
+    public void test_dropSolutionSet_01() throws UpdateExecutionException,
+            RepositoryException, MalformedQueryException {
+
+        if (!isSolutionSetUpdateEnabled()) {
+            /*
+             * Test requires this feature.
+             */
+            return;
+        }
+
+        try {
+            con.prepareUpdate(QueryLanguage.SPARQL, "drop solutions %namedSet1")
+                    .execute();
+            fail("Excepting: " + UpdateExecutionException.class);
+        } catch(UpdateExecutionException ex) {
+            if(log.isInfoEnabled())
+                log.info("Ignoring expected exception: "+ex);
+        }
+
+    }
+    
+    /**
+     * A test which verifies that an exception is NOT thrown if
+     * the named solution set does not exist and SILENT is specified.
+     */
+    public void test_dropSolutionSet_02() throws UpdateExecutionException,
+            RepositoryException, MalformedQueryException {
+
+        if (!isSolutionSetUpdateEnabled()) {
+            /*
+             * Test requires this feature.
+             */
+            return;
+        }
+        
+        con.prepareUpdate(QueryLanguage.SPARQL,
+                "drop silent solutions %namedSet1").execute();
+
+    }
+
+    /**
+     * A correct rejection test which verifies that an exception is thrown if
+     * the named solution set does not exist.
+     */
+    public void test_clearSolutionSet_01() throws UpdateExecutionException,
+            RepositoryException, MalformedQueryException {
+
+        if (!isSolutionSetUpdateEnabled()) {
+            /*
+             * Test requires this feature.
+             */
+            return;
+        }
+
+        try {
+            con.prepareUpdate(QueryLanguage.SPARQL, "clear solutions %namedSet1")
+                    .execute();
+            fail("Excepting: " + UpdateExecutionException.class);
+        } catch(UpdateExecutionException ex) {
+            if(log.isInfoEnabled())
+                log.info("Ignoring expected exception: "+ex);
+        }
+
+    }
+    
+    /**
+     * A test which verifies that an exception is NOT thrown if
+     * the named solution set does not exist and SILENT is specified.
+     */
+    public void test_clearSolutionSet_02() throws UpdateExecutionException,
+            RepositoryException, MalformedQueryException {
+
+        if (!isSolutionSetUpdateEnabled()) {
+            /*
+             * Test requires this feature.
+             */
+            return;
+        }
+
+        con.prepareUpdate(QueryLanguage.SPARQL,
+                "clear silent solutions %namedSet1").execute();
+
+    }
+
+    /*
+     * TODO Write tests for DROP/CLEAR GRAPHS, DROP/CLEAR ALL, and DROP/CLEAR
+     * SOLUTIONS to verify that the effect the correct resources (graphs,
+     * graphs+solutions, and solutions respectively).
+     */
+
+}