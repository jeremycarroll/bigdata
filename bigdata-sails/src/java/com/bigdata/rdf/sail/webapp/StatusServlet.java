--- conflicted
+++ resolved
@@ -19,7 +19,7 @@
 You should have received a copy of the GNU General Public License
 along with this program; if not, write to the Free Software
 Foundation, Inc., 59 Temple Place, Suite 330, Boston, MA  02111-1307  USA
-*/
+ */
 package com.bigdata.rdf.sail.webapp;
 
 import java.io.IOException;
@@ -91,148 +91,17 @@
     /**
      * 
      */
-<<<<<<< HEAD
     private static final long serialVersionUID = 1L;
 
     static private final transient Logger log = Logger
             .getLogger(StatusServlet.class);
-=======
-	private static final long serialVersionUID = 1L;
-
-	static private final transient Logger log = Logger
-			.getLogger(StatusServlet.class);
-
-	/**
-	 * The name of a request parameter used to request metadata about the
-	 * default namespace.
-	 */
-	private static final String SHOW_KB_INFO = "showKBInfo";
-
-	/**
-	 * The name of a request parameter used to request a list of the namespaces
-	 * which could be served.
-	 */
-	private static final String SHOW_NAMESPACES = "showNamespaces";
-
-	/**
-	 * Request a low-level dump of the journal.
-	 * 
-	 * @see DumpJournal
-	 */
-	private static final String DUMP_JOURNAL = "dumpJournal";
-
-	/**
-	 * Request a low-level dump of the pages in the indices for the journal. The
-	 * {@link #DUMP_JOURNAL} option MUST also be specified.
-	 * 
-	 * @see DumpJournal
-	 */
-	private static final String DUMP_PAGES = "dumpPages";
-
-	/**
-	 * Restrict a low-level dump of the journal to only the indices having the
-	 * specified namespace prefix. The {@link #DUMP_JOURNAL} option MUST also be
-	 * specified.
-	 * 
-	 * @see DumpJournal
-	 */
-	private static final String DUMP_NAMESPACE = "dumpNamespace";
-
-	/**
-	 * The name of a request parameter used to request a display of the
-	 * currently running queries. Legal values for this request parameter are
-	 * either {@value #DETAILS} or no value.
-	 * 
-	 * @see #DETAILS
-	 * @see #QUERY_ID
-	 */
-	private static final String SHOW_QUERIES = "showQueries";
-
-	/**
-	 * @see #SHOW_QUERIES
-	 */
-	private static final String DETAILS = "details";
-
-	/**
-	 * The name of a request parameter whose value is the {@link UUID} of a
-	 * top-level query.
-	 */
-	private static final String QUERY_ID = "queryId";
-
-	/**
-	 * The name of a request parameter used to cancel a running query. At least
-	 * one {@link #QUERY_ID} must also be specified. Queries specified by their
-	 * {@link #QUERY_ID} will be cancelled if they are still running.
-	 * 
-	 * @see #QUERY_ID
-	 */
-	static final String CANCEL_QUERY = "cancelQuery";
-
-	/**
-	 * Handles CANCEL requests (terminate a running query).
-	 */
-	@Override
-	protected void doPost(final HttpServletRequest req,
-			final HttpServletResponse resp) throws IOException {
-
-		final boolean cancelQuery = req.getParameter(CANCEL_QUERY) != null;
-
-		if (cancelQuery) {
-
-			doCancelQuery(req, resp, getIndexManager(), getBigdataRDFContext());
-
-			// Fall through.
-
-		}
-
-		/*
-		 * The other actions are all "safe" (idempotent).
-		 */
-		doGet(req, resp);
-
-		return;
-
-	}
-
-	/**
-	 * Cancel a running query.
-	 * 
-	 * <pre>
-	 * queryId=<UUID>
-	 * </pre>
-	 * 
-	 * Note: This DOES NOT build a response unless there is an error. The caller
-	 * needs to build a suitable response. This is done to support a use case
-	 * where the status page is repainted as well as a remote "cancel" command.
-	 * 
-	 * @param req
-	 * @param resp
-	 * @param indexManager
-	 * 
-	 * @throws IOException
-	 */
-    static void doCancelQuery(final HttpServletRequest req,
-			final HttpServletResponse resp, final IIndexManager indexManager,
-			final BigdataRDFContext context)
-			throws IOException {
-
-		final String[] a = req.getParameterValues(QUERY_ID);
-
-		if (a == null || a.length == 0) {
-
-			buildResponse(resp, HTTP_BADREQUEST, MIME_TEXT_PLAIN);
-
-			return;
-
-		}
->>>>>>> eb9c037c
 
     /**
      * The name of a request parameter used to request metadata about the
      * default namespace.
      */
     private static final String SHOW_KB_INFO = "showKBInfo";
-    
+
     /**
      * The name of a request parameter used to request a list of the namespaces
      * which could be served.
@@ -254,7 +123,6 @@
      */
     private static final String DUMP_PAGES = "dumpPages";
 
-<<<<<<< HEAD
     /**
      * Restrict a low-level dump of the journal to only the indices having the
      * specified namespace prefix. The {@link #DUMP_JOURNAL} option MUST also be
@@ -277,8 +145,8 @@
     /**
      * @see #SHOW_QUERIES
      */
-    private static final String DETAILS = "details"; 
-    
+    private static final String DETAILS = "details";
+
     /**
      * The name of a request parameter whose value is the {@link UUID} of a
      * top-level query.
@@ -293,7 +161,7 @@
      * @see #QUERY_ID
      */
     static final String CANCEL_QUERY = "cancelQuery";
-    
+
     /**
      * Request a snapshot of the journal (HA only). The snapshot will be written
      * into the configured directory on the server. If a snapshot is already
@@ -328,21 +196,21 @@
 
         if (cancelQuery) {
 
-            doCancelQuery(req, resp, getIndexManager());
+            doCancelQuery(req, resp, getIndexManager(), getBigdataRDFContext());
 
             // Fall through.
-            
-        }
-            
+
+        }
+
         /*
          * The other actions are all "safe" (idempotent).
          */
         doGet(req, resp);
-        
+
         return;
-            
+
     }
-    
+
     /**
      * Cancel a running query.
      * 
@@ -361,7 +229,8 @@
      * @throws IOException
      */
     static void doCancelQuery(final HttpServletRequest req,
-            final HttpServletResponse resp, final IIndexManager indexManager)
+            final HttpServletResponse resp, final IIndexManager indexManager,
+            final BigdataRDFContext context)
             throws IOException {
 
         final String[] a = req.getParameterValues(QUERY_ID);
@@ -371,50 +240,104 @@
             buildResponse(resp, HTTP_BADREQUEST, MIME_TEXT_PLAIN);
 
             return;
-            
-        }
-        
+
+        }
+
         final Set<UUID> queryIds = new LinkedHashSet<UUID>();
-        
-        for(String s : a) {
-            
+
+        for (String s : a) {
+
             queryIds.add(UUID.fromString(s));
-            
+
         }
 
         final QueryEngine queryEngine = (QueryEngine) QueryEngineFactory
                 .getQueryController(indexManager);
-        
-        for(UUID queryId : queryIds) {
+
+        for (UUID queryId : queryIds) {
+
+            if (!tryCancelQuery(queryEngine, queryId)) {
+                if (!tryCancelUpdate(context, queryId)) {
+                    if (log.isInfoEnabled()) {
+                        log.info("No such QUERY or UPDATE: " + queryId);
+                    }
+                }
+            }
             
-            final IRunningQuery q;
-            try {
-                q = queryEngine.getRunningQuery(queryId);
-            } catch (RuntimeException ex) {
-                // ignore. (typically the query has already terminated).
-                if (log.isInfoEnabled())
-                    log.info("No such query: " + queryId);
-                continue;
-            }
-
-            if( q == null ) {
-
-                if (log.isInfoEnabled())
-                    log.info("No such query: " + queryId);
-
-            }
-            
-            if (q.cancel(true/* mayInterruptIfRunning */)) {
-
-                // TODO Could paint the page with this information.
-                if (log.isInfoEnabled())
-                    log.info("Cancelled query: " + queryId);
-
-            }
-
         }
 
     }
+
+    static private boolean tryCancelQuery(final QueryEngine queryEngine,
+            final UUID queryId) {
+
+        final IRunningQuery q;
+        try {
+
+            q = queryEngine.getRunningQuery(queryId);
+
+        } catch (RuntimeException ex) {
+
+            /*
+             * Ignore.
+             * 
+             * Either the IRunningQuery has already terminated or this is an
+             * UPDATE rather than a QUERY.
+             */
+
+            return false;
+
+        }
+
+        if (q != null && q.cancel(true/* mayInterruptIfRunning */)) {
+
+            // TODO Could paint the page with this information.
+            if (log.isInfoEnabled())
+                log.info("Cancelled query: " + queryId);
+
+            return true;
+
+        }
+
+        return false;
+
+    }
+
+    /**
+     * Attempt to cancel a running SPARQL UPDATE request.
+     * @param context
+     * @param queryId
+     * @return
+     */
+    static private boolean tryCancelUpdate(final BigdataRDFContext context,
+            final UUID queryId) {
+
+        final RunningQuery query = context.getQueryById(queryId);
+
+        if (query != null) {
+
+            if (query.queryTask instanceof UpdateTask) {
+
+                final Future<Void> f = ((UpdateTask) query.queryTask).updateFuture;
+
+                if (f != null) {
+
+                    if (f.cancel(true/* mayInterruptIfRunning */)) {
+
+                        return true;
+
+                    }
+
+                }
+
+            }
+
+        }
+
+        // Either not found or found but not running when cancelled.
+        return false;
+
+   }
     
     /**
      * <p>
@@ -458,150 +381,29 @@
 
             return;
         }
-        
+
         // IRunningQuery objects currently running on the query controller.
         final boolean showQueries = req.getParameter(SHOW_QUERIES) != null;
-=======
-            if (!tryCancelQuery(queryEngine, queryId)) {
-                if (!tryCancelUpdate(context, queryId)) {
-                    if (log.isInfoEnabled()) {
-                        log.info("No such QUERY or UPDATE: " + queryId);
-                    }
-                }
-		    }
-		    
-		}
-
-	}
-
-    static private boolean tryCancelQuery(final QueryEngine queryEngine,
-            final UUID queryId) {
-
-        final IRunningQuery q;
-        try {
-
-            q = queryEngine.getRunningQuery(queryId);
-
-        } catch (RuntimeException ex) {
-
-            /*
-             * Ignore.
-             * 
-             * Either the IRunningQuery has already terminated or this is an
-             * UPDATE rather than a QUERY.
-             */
-
-            return false;
-
-        }
-
-        if (q != null && q.cancel(true/* mayInterruptIfRunning */)) {
-
-            // TODO Could paint the page with this information.
-            if (log.isInfoEnabled())
-                log.info("Cancelled query: " + queryId);
-
-            return true;
-
-        }
-
-        return false;
-
-    }
-
-    /**
-     * Attempt to cancel a running SPARQL UPDATE request.
-     * @param context
-     * @param queryId
-     * @return
-     */
-    static private boolean tryCancelUpdate(final BigdataRDFContext context,
-            final UUID queryId) {
-
-        final RunningQuery query = context.getQueryById(queryId);
-
-        if (query != null) {
-
-            if (query.queryTask instanceof UpdateTask) {
-
-                final Future<Void> f = ((UpdateTask) query.queryTask).updateFuture;
-
-                if (f != null) {
-
-                    if (f.cancel(true/* mayInterruptIfRunning */)) {
-
-                        return true;
-
-                    }
-
-                }
-
-            }
-
-        }
-
-        // Either not found or found but not running when cancelled.
-        return false;
-
-   }
-    
-	/**
-	 * <p>
-	 * A status page. Options include:
-	 * <dl>
-	 * <dt>showQueries</dt>
-	 * <dd>List SPARQL queries accepted by the SPARQL end point which are
-	 * currently executing on the {@link QueryEngine}. The queries are listed in
-	 * order of decreasing elapsed time. You can also specify
-	 * <code>showQueries=details</code> to get a detailed breakdown of the query
-	 * execution.</dd>
-	 * <code>queryId=&lt;UUID&gt;</code> to specify the query(s) of interest.
-	 * This parameter may appear zero or more times. When give, the response
-	 * will include information only about the specified queries.</dd>
-	 * <dt>showKBInfo</dt>
-	 * <dd>Show some information about the {@link AbstractTripleStore} instance
-	 * being served by this SPARQL end point.</dd>
-	 * <dt>showNamespaces</dt>
-	 * <dd>List the namespaces for the registered {@link AbstractTripleStore}s.</dd>
-	 * </dl>
-	 * <dt>dumpJournal</dt>
-	 * <dd>Provides low-level information about the backing {@link Journal} (if
-	 * any).</dd>
-	 * </dl>
-	 * </p>
-	 * 
-	 * @todo This status page combines information about the addressed KB and
-	 *       the backing store. Those items should be split out onto different
-	 *       status requests. One should be at a URI for the database. The other
-	 *       should be at the URI of the SPARQL end point.
-	 */
-	@Override
-	protected void doGet(final HttpServletRequest req,
-			final HttpServletResponse resp) throws IOException {
-
-		// IRunningQuery objects currently running on the query controller.
-		final boolean showQueries = req.getParameter(SHOW_QUERIES) != null;
->>>>>>> eb9c037c
-
-		boolean showQueryDetails = false;
-		if (showQueries) {
-			for (String tmp : req.getParameterValues(SHOW_QUERIES)) {
-				if (tmp.equals(DETAILS))
-					showQueryDetails = true;
-			}
-		}
-
-		/*
-		 * The maximum inline length of BOp#toString() visible on the page. The
-		 * entire thing is accessible via the title attribute (a flyover). Use
-		 * ZERO (0) to see everything.
-		 */
-		int maxBopLength = 0;
-		if (req.getParameter("maxBopLength") != null) {
-			maxBopLength = Integer.valueOf(req.getParameter("maxBopLength"));
-			if (maxBopLength < 0)
-				maxBopLength = 0;
-		}
+
+        boolean showQueryDetails = false;
+        if (showQueries) {
+            for (String tmp : req.getParameterValues(SHOW_QUERIES)) {
+                if (tmp.equals(DETAILS))
+                    showQueryDetails = true;
+            }
+        }
+
+        /*
+         * The maximum inline length of BOp#toString() visible on the page. The
+         * entire thing is accessible via the title attribute (a flyover). Use
+         * ZERO (0) to see everything.
+         */
+        int maxBopLength = 0;
+        if (req.getParameter("maxBopLength") != null) {
+            maxBopLength = Integer.valueOf(req.getParameter("maxBopLength"));
+            if (maxBopLength < 0)
+                maxBopLength = 0;
+        }
 
         // Information about the KB (stats, properties).
         final boolean showKBInfo = req.getParameter(SHOW_KB_INFO) != null;
@@ -618,26 +420,26 @@
             XMLBuilder.Node current = doc.root("html");
             {
                 current = current.node("head");
-				current.node("meta").attr("http-equiv", "Content-Type").attr(
-						"content", "text/html;charset=utf-8").close();
+                current.node("meta").attr("http-equiv", "Content-Type").attr(
+                        "content", "text/html;charset=utf-8").close();
                 current.node("title").textNoEncode("bigdata&#174;").close();
                 current = current.close();// close the head.
             }
-            
+
             // open the body
-			current = current.node("body");
+            current = current.node("body");
 
             // Dump Journal?
             final boolean dumpJournal = req.getParameter(DUMP_JOURNAL) != null;
-            
-            if(dumpJournal && getIndexManager() instanceof AbstractJournal) {
-                
+
+            if (dumpJournal && getIndexManager() instanceof AbstractJournal) {
+
                 current.node("h1", "Dump Journal").node("p", "Running...");
-                
-//                final XMLBuilder.Node section = current.node("pre");
+
+                // final XMLBuilder.Node section = current.node("pre");
                 // flush writer before writing on PrintStream.
                 doc.getWriter().flush();
-                
+
                 // dump onto the response.
                 final PrintWriter out = new PrintWriter(resp.getOutputStream(),
                         true/* autoFlush */);
@@ -661,48 +463,48 @@
                     } else {
 
                         namespaces = new LinkedList<String>();
-                        
+
                         for (String namespace : a) {
 
                             namespaces.add(namespace);
 
                         }
-                    
+
                     }
-                    
+
                 }
 
                 final boolean dumpHistory = false;
-                
+
                 final boolean dumpPages = req.getParameter(DUMP_PAGES) != null;
-                
+
                 final boolean dumpIndices = false;
-                
+
                 final boolean dumpTuples = false;
-                
+
                 dump.dumpJournal(out, namespaces, dumpHistory, dumpPages,
                         dumpIndices, dumpTuples);
 
                 // flush PrintStream before resuming writes on Writer.
                 out.flush();
-                
+
                 // close section.
-//                section.close();
+                // section.close();
                 out.print("\n</pre>");
-                
-            }
-            
-//            final boolean showQuorum = req.getParameter(SHOW_QUORUM) != null;
-            
+
+            }
+
+            // final boolean showQuorum = req.getParameter(SHOW_QUORUM) != null;
+
             if (getIndexManager() instanceof AbstractJournal
                     && ((AbstractJournal) getIndexManager())
                             .isHighlyAvailable()) {
 
-                new HAStatusServletUtil(getIndexManager())
-                        .doGet(req, resp, current);
-
-            }
-            
+                new HAStatusServletUtil(getIndexManager()).
+                        doGet(req, resp, current);
+
+            }
+
             current.node("br", "Accepted query count="
                     + getBigdataRDFContext().getQueryIdFactory().get());
 
@@ -714,10 +516,10 @@
 
                 final String showQueriesURL = req.getRequestURL().append("?")
                         .append(SHOW_QUERIES).toString();
-                
+
                 final String showQueriesDetailsURL = req.getRequestURL()
-						.append("?").append(SHOW_QUERIES).append("=").append(
-								DETAILS).toString();
+                        .append("?").append(SHOW_QUERIES).append("=").append(
+                                DETAILS).toString();
 
                 current.node("p").text("Show ")
                         //
@@ -726,23 +528,23 @@
                         .text(", ")//
                         .node("a").attr("href", showQueriesDetailsURL)//
                         .text("query details").close()//
-						.text(".").close();
+                        .text(".").close();
 
             }
 
             if (showNamespaces) {
 
-				long timestamp = getTimestamp(req);
-
-				if (timestamp == ITx.READ_COMMITTED) {
-
-					// Use the last commit point.
-					timestamp = getIndexManager().getLastCommitTime();
-
-				}
+                long timestamp = getTimestamp(req);
+
+                if (timestamp == ITx.READ_COMMITTED) {
+
+                    // Use the last commit point.
+                    timestamp = getIndexManager().getLastCommitTime();
+
+                }
 
                 final List<String> namespaces = getBigdataRDFContext()
-						.getNamespaces(timestamp);
+                        .getNamespaces(timestamp);
 
                 current.node("h3", "Namespaces: ");
 
@@ -758,7 +560,7 @@
 
                 // General information on the connected kb.
                 current.node("pre", getBigdataRDFContext().getKBInfo(
-						getNamespace(req), getTimestamp(req)).toString());
+                        getNamespace(req), getTimestamp(req)).toString());
 
             }
 
@@ -771,7 +573,7 @@
                         .getQueryController(getIndexManager());
 
                 final CounterSet counterSet = queryEngine.getCounters();
-                
+
                 if (getBigdataRDFContext().getSampleTask() != null) {
 
                     /*
@@ -791,30 +593,30 @@
 
                 }
 
-//                @SuppressWarnings("rawtypes")
-//                final Iterator<ICounter> itr = counterSet
-//                        .getCounters(null/* filter */);
-//                
-//                while(itr.hasNext()) {
-//
-//                    final ICounter<?> c = itr.next();
-//
-//                    final Object value = c.getInstrument().getValue();
-//
-//                    // The full path to the metric name.
-//                    final String path = c.getPath();
-//                 
-//                    current.node("br", path + "=" + value);
-//
-//                }
+                // @SuppressWarnings("rawtypes")
+                // final Iterator<ICounter> itr = counterSet
+                // .getCounters(null/* filter */);
+                //                
+                // while(itr.hasNext()) {
+                //
+                // final ICounter<?> c = itr.next();
+                //
+                // final Object value = c.getInstrument().getValue();
+                //
+                // // The full path to the metric name.
+                // final String path = c.getPath();
+                //                 
+                // current.node("br", path + "=" + value);
+                //
+                // }
 
                 current.node("pre", counterSet.toString());
-                
-            }
-            
+
+            }
+
             if (!showQueries) {
                 // Nothing more to do.
-				doc.closeAll(current);
+                doc.closeAll(current);
                 return;
             }
 
@@ -827,93 +629,21 @@
             {
 
                 final String[] a = req.getParameterValues(QUERY_ID);
-                
+
                 if (a != null && a.length > 0) {
 
-                    for(String s : a) {
-                        
+                    for (String s : a) {
+
                         final UUID queryId = UUID.fromString(s);
-                        
+
                         requestedQueryIds.add(queryId);
-                        
+
                     }
-                    
-                }
-                
-            }
-            
-            // Marker timestamp used to report the age of queries.
-            final long now = System.nanoTime();
-
-            /*
-             * Map providing a cross walk from the QueryEngine's
-             * IRunningQuery.getQueryId() to NanoSparqlServer's
-             * RunningQuery.queryId.
-             */
-            final Map<UUID/* IRunningQuery.queryId */, RunningQuery> crosswalkMap = new LinkedHashMap<UUID, RunningQuery>();
-
-            /*
-             * Map providing the accepted RunningQuery objects in descending
-             * order by their elapsed run time.
-             */
-            final TreeMap<Long/* elapsed */, RunningQuery> acceptedQueryAge = newQueryMap();
-
-            {
-
-                final Iterator<RunningQuery> itr = getBigdataRDFContext()
-                        .getQueries().values().iterator();
-
-                while (itr.hasNext()) {
-
-                    final RunningQuery query = itr.next();
-
-                    crosswalkMap.put(query.queryId2, query);
-
-                    final long age = now - query.begin;
-
-                    acceptedQueryAge.put(age, query);
-
-                }
-
-            }
-
-<<<<<<< HEAD
-            /*
-             * Show the queries which are currently executing (actually running
-             * on the QueryEngine).
-             */
-
-            final QueryEngine queryEngine = (QueryEngine) QueryEngineFactory
-                    .getQueryController(getIndexManager());
-
-            final UUID[] queryIds = queryEngine.getRunningQueries();
-
-            // final long now = System.nanoTime();
-
-            /*
-             * Map providing the QueryEngine's IRunningQuery objects in order by
-             * descending elapsed evaluation time.
-             */
-            final TreeMap<Long, IRunningQuery> runningQueryAge = newQueryMap();
-
-            for (UUID queryId : queryIds) {
-
-                final IRunningQuery query;
-                try {
-
-                    query = queryEngine.getRunningQuery(queryId);
-
-                    if (query == null) {
-
-                        // Already terminated.
-                        continue;
-
-                    }
-
-                } catch (RuntimeException e) {
-
-                    if (InnerCause.isInnerCause(e, InterruptedException.class)) {
-=======
+
+                }
+
+            }
+
             /**
              * Obtain a cross walk from the {@link QueryEngine}'s
              * {@link IRunningQuery#getQueryId()} to {@link NanoSparqlServer}'s
@@ -924,33 +654,55 @@
              * not assigned {@link IRunningQuery}s.
              */
             
-			// Map from IRunningQuery.queryId => RunningQuery (for SPARQL QUERY requests).
+            // Map from IRunningQuery.queryId => RunningQuery (for SPARQL QUERY requests).
             final Map<UUID/* IRunningQuery.queryId */, RunningQuery> crosswalkMap = getQueryCrosswalkMap();
 
             /*
              * Show the queries that are currently executing (actually running
              * on the QueryEngine).
              */
->>>>>>> eb9c037c
-
-                        // Already terminated.
-                        continue;
-
-                    }
-
-                    throw new RuntimeException(e);
-
-<<<<<<< HEAD
-                }
-=======
+
+            final QueryEngine queryEngine = (QueryEngine) QueryEngineFactory
+                    .getQueryController(getIndexManager());
+
+            final UUID[] queryIds = queryEngine.getRunningQueries();
+
+            // final long now = System.nanoTime();
+
             /*
              * Map providing the QueryEngine's IRunningQuery objects in order by
              * descending elapsed evaluation time (longest running queries are
              * listed first). This provides a stable ordering and help people to
              * focus on the problem queries.
              */
-			final TreeMap<Long, IRunningQuery> runningQueryAge = newQueryMap();
->>>>>>> eb9c037c
+            final TreeMap<Long, IRunningQuery> runningQueryAge = newQueryMap();
+
+            for (UUID queryId : queryIds) {
+
+                final IRunningQuery query;
+                try {
+
+                    query = queryEngine.getRunningQuery(queryId);
+
+                    if (query == null) {
+
+                        // Already terminated.
+                        continue;
+
+                    }
+
+                } catch (RuntimeException e) {
+
+                    if (InnerCause.isInnerCause(e, InterruptedException.class)) {
+
+                        // Already terminated.
+                        continue;
+
+                    }
+
+                    throw new RuntimeException(e);
+
+                }
 
                 runningQueryAge.put(query.getElapsed(), query);
 
@@ -959,9 +711,11 @@
             /*
              * Now, paint the page for each query (or for each queryId that was
              * requested).
+             * 
+             * Note: This is only SPARQL QUERY requests.
              */
             {
-                
+
                 final Iterator<Map.Entry<Long/* age */, IRunningQuery>> itr = runningQueryAge
                         .entrySet().iterator();
 
@@ -970,7 +724,7 @@
                     final Map.Entry<Long/* age */, IRunningQuery> e = itr
                             .next();
 
-                    final long age = e.getKey();
+//                  final long age = e.getKey();
 
                     final IRunningQuery q = e.getValue();
 
@@ -978,7 +732,7 @@
                         // Already terminated (normal completion).
                         continue;
                     }
-                    
+
                     final UUID queryId = q.getQueryId();
 
                     if (!requestedQueryIds.isEmpty()
@@ -1016,198 +770,13 @@
                         continue;
                     }
 
-                    // An array of the declared child queries.
-                    final IRunningQuery[] children = ((AbstractRunningQuery) q)
-                            .getChildren();
-
-                    final long elapsedMillis = q.getElapsed();
-
-<<<<<<< HEAD
-                    current.node("h1", "Query");
-                    {
-                        /*
-                         * TODO Could provide an "EXPLAIN" link. That would
-                         * block until the query completes and then give you the
-                         * final state of the query.
-                         */
-                        // FORM for CANCEL action.
-                        current = current.node("FORM").attr("method", "POST")
-                                .attr("action", "");
-
-						final String detailsURL = req.getRequestURL().append(
-								"?").append(SHOW_QUERIES).append("=").append(
-								DETAILS).append("&").append(QUERY_ID).append(
-								"=").append(queryId.toString()).toString();
-
-                        final BOpStats stats = q.getStats().get(
-                                q.getQuery().getId());
-
-                        final String solutionsOut = stats == null ? NA : Long
-                                .toString(stats.unitsOut.get());
-
-                        final String chunksOut = stats == null ? NA : Long
-                                .toString(stats.chunksOut.get());
-
-						current.node("p")
-								//
-								.text("solutions=" + solutionsOut)
-								//
-								.text(", chunks=" + chunksOut)
-								//
-								.text(", children=" + children.length)
-								//
-								.text(", elapsed=" + elapsedMillis + "ms")
-								//
-                                .text(", ").node("a").attr("href", detailsURL)
-                                .text("details").close()//
-                                .close();
-
-                        // open <p>
-                        current = current.node("p");
-                        // Pass the queryId.
-						current.node("INPUT").attr("type", "hidden").attr(
-								"name", "queryId").attr("value", queryId)
-                                .close();
-						current.node("INPUT").attr("type", "submit").attr(
-								"name", CANCEL_QUERY).attr("value", "Cancel")
-                                .close();
-                        current = current.close(); // close <p>
-
-                        current = current.close(); // close <FORM>
-
-                    }
-
-                    final String queryString;
-
-                    if (acceptedQuery != null) {
-
-                        /*
-                         * A top-level query submitted to the NanoSparqlServer.
-                         */
-
-                        final ASTContainer astContainer = acceptedQuery.queryTask.astContainer;
-
-                        queryString = astContainer.getQueryString();
-
-                        if (queryString != null) {
-
-                            current.node("h2", "SPARQL");
-                            
-                            current.node("pre", queryString);
-
-                        }
-
-                        if (showQueryDetails) {
-
-                            final SimpleNode parseTree = ((SimpleNode) astContainer
-                                    .getParseTree());
-
-                            if (parseTree != null) {
-
-                                current.node("h2", "Parse Tree");
-
-                                current.node("pre", parseTree.dump(""));
-
-                            }
-
-                            final QueryRoot originalAST = astContainer
-                                    .getOriginalAST();
-
-                            if (originalAST != null) {
-
-                                current.node("h2", "Original AST");
-
-                                current.node("pre", originalAST.toString());
-
-                            }
-
-                            final QueryRoot optimizedAST = astContainer
-                                    .getOptimizedAST();
-
-                            if (optimizedAST != null) {
-
-                                current.node("h2", "Optimized AST");
-
-                                current.node("pre", optimizedAST.toString());
-
-                            }
-
-                            final PipelineOp queryPlan = astContainer
-                                    .getQueryPlan();
-
-                            if (queryPlan != null) {
-
-                                current.node("h2", "Query Plan");
-=======
-            /*
-             * Now, paint the page for each query (or for each queryId that was
-             * requested).
-             * 
-             * Note: This is only SPARQL QUERY requests.
-             */
-			{
-
-				final Iterator<Map.Entry<Long/* age */, IRunningQuery>> itr = runningQueryAge
-						.entrySet().iterator();
-
-				while (itr.hasNext()) {
-
-					final Map.Entry<Long/* age */, IRunningQuery> e = itr
-							.next();
-
-//					final long age = e.getKey();
-
-					final IRunningQuery q = e.getValue();
-
-					if (q.isDone() && q.getCause() != null) {
-						// Already terminated (normal completion).
-						continue;
-					}
-
-					final UUID queryId = q.getQueryId();
-
-					if (!requestedQueryIds.isEmpty()
-							&& !requestedQueryIds.contains(queryId)) {
-						// Information was not requested for this query.
-						continue;
-					}
-
-					// Lookup the NanoSparqlServer's RunningQuery object.
-					final RunningQuery acceptedQuery = crosswalkMap
-							.get(queryId);
-
-					if (acceptedQuery == null) {
-
-						/*
-						 * A query running on the query engine which is not a
-						 * query accepted by the NanoSparqlServer is typically a
-						 * sub-query being evaluated as part of the query plan
-						 * for the top-level query.
-						 * 
-						 * Since we nomw model the parent/child relationship and
-						 * display the data for the child query, we want to skip
-						 * anything which is not recognizable as a top-level
-						 * query submitted to the NanoSparqlServer.
-						 * 
-						 * TODO This does leave open the possibility that a
-						 * query directly submitted against the database from an
-						 * application which embeds bigdata will not be reported
-						 * here. One way to handle that is to make a collection
-						 * of all queries which were skipped here, to remove all
-						 * queries from that collection which were identified as
-						 * subqueries below, and then to paint anything which
-						 * remains and which has not yet been terminated.
-						 */
-						continue;
-					}
-
-					// Paint the query.
+                    // Paint the query.
                     current = showQuery(req, resp, w, current, q,
                             acceptedQuery, showQueryDetails, maxBopLength);
 
-				} // next IRunningQuery.
-				
-			} // end of block in which we handle the running queries.
+                } // next IRunningQuery.
+                
+            } // end of block in which we handle the running queries.
 
             /*
              * Now handle any SPARQL UPDATE requests.
@@ -1220,10 +789,10 @@
              * 
              * FIXME SPARQL UPDATE REQUESTS.
              */
-			{
-			    
-	            final Iterator<RunningQuery> itr = getBigdataRDFContext()
-	                    .getQueries().values().iterator();
+            {
+                
+                final Iterator<RunningQuery> itr = getBigdataRDFContext()
+                        .getQueries().values().iterator();
 
                 while (itr.hasNext()) {
 
@@ -1283,20 +852,20 @@
                     showUpdateRequest(req, resp, current, acceptedQuery,
                             showQueryDetails);
 
-	            }
-
-			}
-			
-			doc.closeAll(current);
-
-		} finally {
-
-			w.flush();
-			w.close();
-
-		}
-
-	}
+                }
+
+            }
+            
+            doc.closeAll(current);
+
+        } finally {
+
+            w.flush();
+            w.close();
+
+        }
+
+    }
 
     private XMLBuilder.Node showUpdateRequest(final HttpServletRequest req,
             final HttpServletResponse resp, //final Writer w,
@@ -1307,7 +876,7 @@
         // The UUID for this UPDATE request.
         final UUID queryId = acceptedQuery.queryId2;
 
-	    // The UpdateTask.
+        // The UpdateTask.
         final UpdateTask updateTask = (UpdateTask) acceptedQuery.queryTask;
 
         final long elapsedMillis = updateTask.getElapsedExecutionMillis();
@@ -1437,21 +1006,21 @@
         return current;
 
     }
-	
-	/**
-	 * Paint a single query.
-	 * 
-	 * @param req
-	 * @param resp
-	 * @param w
-	 * @param current
-	 * @param q
-	 * @param acceptedQuery
-	 * @param showQueryDetails
-	 * @param maxBopLength
-	 * @return
-	 * @throws IOException
-	 */
+    
+    /**
+     * Paint a single query.
+     * 
+     * @param req
+     * @param resp
+     * @param w
+     * @param current
+     * @param q
+     * @param acceptedQuery
+     * @param showQueryDetails
+     * @param maxBopLength
+     * @return
+     * @throws IOException
+     */
     private XMLBuilder.Node showQuery(final HttpServletRequest req,
             final HttpServletResponse resp, final Writer w,
             XMLBuilder.Node current, final IRunningQuery q,
@@ -1524,54 +1093,98 @@
         final String queryString;
 
         if (acceptedQuery != null) {
->>>>>>> eb9c037c
 
             /*
              * A top-level query submitted to the NanoSparqlServer.
              */
 
-<<<<<<< HEAD
-                            }
-
-                        }
-
-                    } else {
-
-                        /*
-                         * Typically a sub-query for some top-level query, but
-                         * this could also be something submitted via a
-                         * different mechanism to run on the QueryEngine.
-                         */
-
-                        queryString = "N/A";
-
-                    }
-
-                    if (showQueryDetails) {
-
-                        current.node("h2", "Query Evaluation Statistics");
-
-                        // Format as a table, writing onto the response.
-                        QueryLog.getTableXHTML(queryString, q, children, w,
-                                !showQueryDetails, maxBopLength);
-
-                    }
-
-                } // next IRunningQuery.
-
-            } // end of block in which we handle the running queries.
-
-            doc.closeAll(current);
-
-        } finally {
-
-            w.flush();
-            w.close();
-
-        }
-
+            final ASTContainer astContainer = acceptedQuery.queryTask.astContainer;
+
+            queryString = astContainer.getQueryString();
+
+            if (queryString != null) {
+
+                current.node("h2", "SPARQL");
+
+                current.node("pre", queryString);
+
+            }
+
+            if (showQueryDetails) {
+
+                final SimpleNode parseTree = ((SimpleNode) astContainer
+                        .getParseTree());
+
+                if (parseTree != null) {
+
+                    current.node("h2", "Parse Tree");
+
+                    current.node("pre", parseTree.dump(""));
+
+                }
+
+                final QueryRoot originalAST = astContainer
+                        .getOriginalAST();
+
+                if (originalAST != null) {
+
+                    current.node("h2", "Original AST");
+
+                    current.node("pre", originalAST.toString());
+
+                }
+
+                final QueryRoot optimizedAST = astContainer
+                        .getOptimizedAST();
+
+                if (optimizedAST != null) {
+
+                    current.node("h2", "Optimized AST");
+
+                    current.node("pre", optimizedAST.toString());
+
+                }
+
+                final PipelineOp queryPlan = astContainer
+                        .getQueryPlan();
+
+                if (queryPlan != null) {
+
+                    current.node("h2", "Query Plan");
+
+                    current.node("pre", BOpUtility
+                            .toString(queryPlan));
+
+                }
+
+            }
+
+        } else {
+
+            /*
+             * Typically a sub-query for some top-level query, but
+             * this could also be something submitted via a
+             * different mechanism to run on the QueryEngine.
+             */
+
+            queryString = "N/A";
+
+        }
+
+        if (showQueryDetails) {
+
+            current.node("h2", "Query Evaluation Statistics");
+
+            // Format as a table, writing onto the response.
+            QueryLog.getTableXHTML(queryString, q, children, w,
+                    !showQueryDetails, maxBopLength);
+
+        }
+
+        return current;
+        
     }
-
+    
     /**
      * Return a {@link Map} whose natural order puts the entries into descending
      * order based on their {@link Long} keys. This is used with keys which
@@ -1588,125 +1201,14 @@
              * execution time (longest running queries are first).
              */
             public int compare(final Long o1, final Long o2) {
-                if (o1.longValue() < o2.longValue()) return 1;
-                if (o1.longValue() > o2.longValue()) return -1;
+                if (o1.longValue() < o2.longValue())
+                    return 1;
+                if (o1.longValue() > o2.longValue())
+                    return -1;
                 return 0;
             }
         });
     }
-=======
-            final ASTContainer astContainer = acceptedQuery.queryTask.astContainer;
-
-            queryString = astContainer.getQueryString();
-
-            if (queryString != null) {
-
-                current.node("h2", "SPARQL");
-
-                current.node("pre", queryString);
-
-            }
-
-            if (showQueryDetails) {
-
-                final SimpleNode parseTree = ((SimpleNode) astContainer
-                        .getParseTree());
-
-                if (parseTree != null) {
-
-                    current.node("h2", "Parse Tree");
-
-                    current.node("pre", parseTree.dump(""));
-
-                }
-
-                final QueryRoot originalAST = astContainer
-                        .getOriginalAST();
-
-                if (originalAST != null) {
-
-                    current.node("h2", "Original AST");
-
-                    current.node("pre", originalAST.toString());
-
-                }
-
-                final QueryRoot optimizedAST = astContainer
-                        .getOptimizedAST();
-
-                if (optimizedAST != null) {
-
-                    current.node("h2", "Optimized AST");
-
-                    current.node("pre", optimizedAST.toString());
-
-                }
-
-                final PipelineOp queryPlan = astContainer
-                        .getQueryPlan();
-
-                if (queryPlan != null) {
-
-                    current.node("h2", "Query Plan");
-
-                    current.node("pre", BOpUtility
-                            .toString(queryPlan));
-
-                }
-
-            }
-
-        } else {
-
-            /*
-             * Typically a sub-query for some top-level query, but
-             * this could also be something submitted via a
-             * different mechanism to run on the QueryEngine.
-             */
-
-            queryString = "N/A";
-
-        }
-
-        if (showQueryDetails) {
-
-            current.node("h2", "Query Evaluation Statistics");
-
-            // Format as a table, writing onto the response.
-            QueryLog.getTableXHTML(queryString, q, children, w,
-                    !showQueryDetails, maxBopLength);
-
-        }
-
-        return current;
-        
-	}
-	
-	/**
-	 * Return a {@link Map} whose natural order puts the entries into descending
-	 * order based on their {@link Long} keys. This is used with keys which
-	 * represent query durations to present the longest running queries first.
-	 * 
-	 * @param <T>
-	 *            The generic type of the map values.
-	 * @return The map.
-	 */
-	private <T> TreeMap<Long, T> newQueryMap() {
-		return new TreeMap<Long, T>(new Comparator<Long>() {
-			/**
-			 * Comparator puts the entries into descending order by the query
-			 * execution time (longest running queries are first).
-			 */
-			public int compare(final Long o1, final Long o2) {
-				if (o1.longValue() < o2.longValue())
-					return 1;
-				if (o1.longValue() > o2.longValue())
-					return -1;
-				return 0;
-			}
-		});
-	}
->>>>>>> eb9c037c
 
     /**
      * Map providing a cross walk from the {@link QueryEngine}'s
@@ -1770,4 +1272,4 @@
 
     }
 
-}
+}