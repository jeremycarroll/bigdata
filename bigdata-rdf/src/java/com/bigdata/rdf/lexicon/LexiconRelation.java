/*
 * Created on Jul 4, 2008
 */

package com.bigdata.rdf.lexicon;

import java.io.IOException;
import java.io.StringReader;
import java.lang.ref.SoftReference;
import java.util.ArrayList;
import java.util.Arrays;
import java.util.Collection;
import java.util.Collections;
import java.util.HashSet;
import java.util.Iterator;
import java.util.LinkedList;
import java.util.List;
import java.util.Locale;
import java.util.Map;
import java.util.Properties;
import java.util.Set;
import java.util.UUID;
import java.util.concurrent.Callable;
import java.util.concurrent.ConcurrentHashMap;
import java.util.concurrent.Future;

import org.apache.log4j.Logger;
import org.openrdf.model.BNode;
import org.openrdf.model.Literal;
import org.openrdf.model.Statement;
import org.openrdf.model.URI;
import org.openrdf.model.Value;

import com.bigdata.btree.IIndex;
import com.bigdata.btree.IRangeQuery;
import com.bigdata.btree.ITuple;
import com.bigdata.btree.IndexMetadata;
import com.bigdata.btree.filter.FilterConstructor;
import com.bigdata.btree.filter.PrefixFilter;
import com.bigdata.btree.keys.DefaultKeyBuilderFactory;
import com.bigdata.btree.keys.IKeyBuilder;
import com.bigdata.btree.keys.KVO;
import com.bigdata.btree.keys.KeyBuilder;
import com.bigdata.btree.keys.StrengthEnum;
import com.bigdata.btree.proc.IResultHandler;
import com.bigdata.btree.proc.AbstractKeyArrayIndexProcedure.ResultBuffer;
import com.bigdata.btree.proc.AbstractKeyArrayIndexProcedure.ResultBufferHandler;
import com.bigdata.btree.proc.BatchLookup.BatchLookupConstructor;
import com.bigdata.cache.LRUCache;
import com.bigdata.io.DataInputBuffer;
import com.bigdata.journal.IIndexManager;
import com.bigdata.journal.IResourceLock;
import com.bigdata.rawstore.Bytes;
import com.bigdata.rdf.lexicon.Term2IdTupleSerializer.LexiconKeyBuilder;
import com.bigdata.rdf.lexicon.Term2IdWriteProc.Term2IdWriteProcConstructor;
import com.bigdata.rdf.load.AssignedSplits;
import com.bigdata.rdf.model.BigdataBNode;
import com.bigdata.rdf.model.BigdataBNodeImpl;
import com.bigdata.rdf.model.BigdataValue;
import com.bigdata.rdf.model.BigdataValueFactoryImpl;
import com.bigdata.rdf.model.StatementEnum;
import com.bigdata.rdf.model.TermIdComparator2;
import com.bigdata.rdf.rio.IStatementBuffer;
import com.bigdata.rdf.rio.StatementBuffer;
import com.bigdata.rdf.spo.ISPO;
import com.bigdata.rdf.spo.SPOComparator;
import com.bigdata.rdf.store.AbstractTripleStore;
import com.bigdata.rdf.store.BigdataSolutionResolverator;
import com.bigdata.rdf.store.BigdataStatementIteratorImpl;
import com.bigdata.rdf.store.IRawTripleStore;
import com.bigdata.relation.AbstractRelation;
import com.bigdata.relation.accesspath.IAccessPath;
import com.bigdata.relation.accesspath.IElementFilter;
import com.bigdata.relation.locator.IResourceLocator;
import com.bigdata.relation.rule.IBindingSet;
import com.bigdata.relation.rule.IPredicate;
import com.bigdata.relation.rule.IRule;
import com.bigdata.search.FullTextIndex;
import com.bigdata.search.TokenBuffer;
import com.bigdata.service.IBigdataFederation;
import com.bigdata.service.Split;
import com.bigdata.striterator.ChunkedArrayIterator;
import com.bigdata.striterator.IChunkedOrderedIterator;
import com.bigdata.striterator.IKeyOrder;

import cutthecrap.utils.striterators.Resolver;
import cutthecrap.utils.striterators.Striterator;

/**
 * The {@link LexiconRelation} handles all things related to the indices mapping
 * RDF {@link Value}s onto internal 64-bit term identifiers.
 * <p>
 * The term2id index has all the distinct terms ever asserted. Those "terms"
 * include {s:p:o} keys for statements IFF statement identifiers are in use.
 * However, {@link BNode}s are NOT stored in the forward index, even though the
 * forward index is used to assign globally unique term identifiers for blank
 * nodes. See {@link BigdataValueFactoryImpl#createBNode()}.
 * <p>
 * The id2term index only has {@link URI}s and {@link Literal}s. It CAN NOT
 * used to resolve either {@link BNode}s or statement identifiers. In fact,
 * there is NO means to resolve either a statement identifier or a blank node.
 * Both are always assigned (consistently) within a context in which their
 * referent (if any) is defined. For a statement identifier the referent MUST be
 * defined by an instance of the statement itself. The RIO parser integration
 * and the {@link IStatementBuffer} implementations handle all of this stuff.
 * <p>
 * See {@link KeyBuilder.Options} for properties that control how the sort keys
 * are generated for the {@link URI}s and {@link Literal}s.
 * 
 * @author <a href="mailto:thompsonbry@users.sourceforge.net">Bryan Thompson</a>
 * @version $Id$
 */
public class LexiconRelation extends AbstractRelation<BigdataValue> {

    final protected static Logger log = Logger.getLogger(LexiconRelation.class);

    private final Set<String> indexNames;

    /**
     * Note: The term:id and id:term indices MUST use unisolated write operation
     * to ensure consistency without write-write conflicts. The only exception
     * would be a read-historical view.
     * 
     * @param indexManager
     * @param namespace
     * @param timestamp
     * @param properties
     * 
     */
    public LexiconRelation(IIndexManager indexManager, String namespace,
            Long timestamp, Properties properties) {

        super(indexManager, namespace, timestamp, properties);

        {

            this.textIndex = Boolean.parseBoolean(getProperty(
                    AbstractTripleStore.Options.TEXT_INDEX,
                    AbstractTripleStore.Options.DEFAULT_TEXT_INDEX));
         
            /*
             * Explicitly disable overwrite for the full text index associated
             * with the lexicon. By default, the full text index will replace
             * the existing tuple for a key. We turn this property off because
             * the RDF values are immutable as is the mapping from an RDF value
             * to a term identifier. Hence if we observe the same key there is
             * no need to update the index entry - it will only cause the
             * journal size to grow but will not add any information to the
             * index.
             */
            if (textIndex)
                properties.setProperty(AbstractTripleStore.Options.OVERWRITE,
                        "false");

        }
        
        this.storeBlankNodes = Boolean.parseBoolean(getProperty(
                AbstractTripleStore.Options.STORE_BLANK_NODES,
                AbstractTripleStore.Options.DEFAULT_STORE_BLANK_NODES));
        
        {

            final String defaultValue;
            if (indexManager instanceof IBigdataFederation
                    && ((IBigdataFederation) indexManager).isScaleOut()) {

                defaultValue = AbstractTripleStore.Options.DEFAULT_TERMID_BITS_TO_REVERSE;

            } else {

                // false unless this is a scale-out deployment.
                defaultValue = "0";

            }

            termIdBitsToReverse = Integer
                    .parseInt(getProperty(
                            AbstractTripleStore.Options.TERMID_BITS_TO_REVERSE,
                            defaultValue));
            
            if (termIdBitsToReverse < 0 || termIdBitsToReverse > 31) {

                throw new IllegalArgumentException(
                        AbstractTripleStore.Options.TERMID_BITS_TO_REVERSE
                                + "=" + termIdBitsToReverse);
                
            }
            
        }

        {

            final Set<String> set = new HashSet<String>();

            set.add(getFQN(LexiconKeyOrder.TERM2ID));

            set.add(getFQN(LexiconKeyOrder.ID2TERM));

            if(textIndex) {
                
                set.add(getNamespace() + "."+FullTextIndex.NAME_SEARCH);
                
            }
            
            // @todo add names as registered to base class? but then how to
            // discover?  could be in the global row store.
            this.indexNames = Collections.unmodifiableSet(set);

        }

        /*
         * cache hard references to the indices.
         */

        term2id = super.getIndex(LexiconKeyOrder.TERM2ID);

        id2term = super.getIndex(LexiconKeyOrder.ID2TERM);

        if(textIndex) {
            
            getSearchEngine();
            
        }

        // lookup/create value factory for the lexicon's namespace.
        valueFactory = BigdataValueFactoryImpl.getInstance(namespace);
        
    }
    
    /**
     * The canonical {@link BigdataValueFactoryImpl} reference (JVM wide) for the
     * lexicon namespace.
     */
    public BigdataValueFactoryImpl getValueFactory() {
        
        return valueFactory;
        
    }
    final private BigdataValueFactoryImpl valueFactory;
    
    public boolean exists() {

        return term2id != null && id2term != null;

    }

    public void create() {
        
        create( null );
        
    }
    
    /**
     * 
     * @param assignedSplits
     *            An map providing pre-assigned separator keys describing index
     *            partitions and optionally the data service {@link UUID}s on
     *            which to register the index partitions. The keys of the map
     *            identify the index whose index partitions are described by the
     *            corresponding value. You may specify one or all of the
     *            indices. This parameter is optional and when <code>null</code>,
     *            the default assignments will be used.
     */
    public void create(final Map<IKeyOrder, AssignedSplits> assignedSplits) {

        final IResourceLock resourceLock = acquireExclusiveLock();
        
        try {

            super.create();

            final IIndexManager indexManager = getIndexManager();

            // register the indices.

            {
                final IndexMetadata md = getTerm2IdIndexMetadata(getFQN(LexiconKeyOrder.TERM2ID));

                final AssignedSplits splits = assignedSplits == null ? null
                        : assignedSplits.get(LexiconKeyOrder.TERM2ID);

                if (splits != null) {

                    splits.registerIndex(indexManager, md);

                } else {

                    indexManager.registerIndex(md);

                }
            }

            {

                final IndexMetadata md = getId2TermIndexMetadata(getFQN(LexiconKeyOrder.ID2TERM));

                final AssignedSplits splits = assignedSplits == null ? null
                        : assignedSplits.get(LexiconKeyOrder.ID2TERM);

                if (splits != null) {

                    splits.registerIndex(indexManager, md);

                } else {

                    indexManager.registerIndex(md);

                }
            }

            if (textIndex) {

                // create the full text index
                
                final FullTextIndex tmp = getSearchEngine();

                tmp.create();

            }

            term2id = super.getIndex(LexiconKeyOrder.TERM2ID);

            id2term = super.getIndex(LexiconKeyOrder.ID2TERM);

            assert term2id != null;

            assert id2term != null;

        } finally {

            unlock(resourceLock);

        }

    }

    public void destroy() {

        final IResourceLock resourceLock = acquireExclusiveLock();

        try {

            super.destroy();

            final IIndexManager indexManager = getIndexManager();

            indexManager.dropIndex(getFQN(LexiconKeyOrder.ID2TERM));
            id2term = null;

            indexManager.dropIndex(getFQN(LexiconKeyOrder.TERM2ID));
            term2id = null;

            if (textIndex) {

                getSearchEngine().destroy();

                searchEngineRef.clear();

            }

            // discard the value factory for the lexicon's namespace.
            BigdataValueFactoryImpl.remove(getNamespace());
            
        } finally {

            unlock(resourceLock);

        }

    }
    
    private IIndex id2term;
    private IIndex term2id;
    private final boolean textIndex;
    final boolean storeBlankNodes;
//    private final boolean scaleOutTermIds;
    final int termIdBitsToReverse;

    /**
     * The #of low bits from the term identifier that are reversed and
     * rotated into the high bits when it is assigned.
     * 
     * @see AbstractTripleStore.Options#TERMID_BITS_TO_REVERSE
     */
    final public int getTermIdBitsToReverse() {
        
        return termIdBitsToReverse;
        
    }
    
    /**
     * <code>true</code> iff blank nodes are being stored in the lexicon's
     * forward index.
     * 
     * @see AbstractTripleStore.Options#STORE_BLANK_NODES
     */
    final public boolean isStoreBlankNodes() {
        
        return storeBlankNodes;
        
    }
    
    /**
     * <code>true</code> iff the full text index is enabled.
     * 
     * @see AbstractTripleStore.Options#TEXT_INDEX
     */
    final public boolean isTextIndex() {
        
        return textIndex;
        
    }
    
    /**
     * Overriden to return the hard reference for the index.
     */
    @Override
    public IIndex getIndex(IKeyOrder<? extends BigdataValue> keyOrder) {

        if (keyOrder == LexiconKeyOrder.ID2TERM) {
     
            return getId2TermIndex();
            
        } else if (keyOrder == LexiconKeyOrder.TERM2ID) {
            
            return getTerm2IdIndex();
            
        } else {
            
            throw new AssertionError("keyOrder=" + keyOrder);
            
        }

    }

    final public IIndex getTerm2IdIndex() {

        if (term2id == null)
            throw new IllegalStateException();

        return term2id;

    }

    final public IIndex getId2TermIndex() {

        if (id2term == null)
            throw new IllegalStateException();

        return id2term;

    }

    /**
     * A factory returning the softly held singleton for the
     * {@link FullTextIndex}.
     * 
     * @todo replace with the use of the {@link IResourceLocator} since it
     *       already imposes a canonicalizing mapping within for the index name
     *       and timestamp inside of a JVM.
     */
    public FullTextIndex getSearchEngine() {

        if (!textIndex)
            return null;
        
        synchronized(this) {
        
            FullTextIndex view = searchEngineRef == null ? null
                    : searchEngineRef.get();
            
            if(view == null) {
                
                view = new FullTextIndex(getIndexManager(), getNamespace(),
                        getTimestamp(), getProperties());
                
                searchEngineRef = new SoftReference<FullTextIndex>(view);
                
            }
            
            return view; 
        
        }
        
    }
    private SoftReference<FullTextIndex> searchEngineRef;

    protected IndexMetadata getTerm2IdIndexMetadata(final String name) {

        final IndexMetadata metadata = newIndexMetadata(name);

        metadata.setTupleSerializer(new Term2IdTupleSerializer(getProperties()));
        
        return metadata;

    }

    protected IndexMetadata getId2TermIndexMetadata(final String name) {

        final IndexMetadata metadata = newIndexMetadata(name);

        metadata.setTupleSerializer(new Id2TermTupleSerializer(
                getNamespace()));

        return metadata;

    }

    public Set<String> getIndexNames() {

        return indexNames;

    }

    /**
     * @todo Not implemented yet. This could be used for high-level query, but
     *       there are no rules written so far that join against the
     *       {@link LexiconRelation}.
     * 
     * @throws UnsupportedOperationException
     */
    public IAccessPath<BigdataValue> getAccessPath(
            IPredicate<BigdataValue> predicate) {

        throw new UnsupportedOperationException();
        
    }

//    /**
//     * @todo Not implemented yet. Exact counts are not very useful on this
//     *       relation.
//     * 
//     * @throws UnsupportedOperationException
//     */
//    public long getElementCount(boolean exact) {
//
//        throw new UnsupportedOperationException();
//        
//    }

    /**
     * Note : this method is part of the mutation api. it is primarily (at this
     * point, only) invoked by the rule execution layer and, at present, no
     * rules can entail terms into the lexicon.
     * 
     * @throws UnsupportedOperationException
     */
    public BigdataValue newElement(IPredicate<BigdataValue> predicate, IBindingSet bindingSet) {
        
        throw new UnsupportedOperationException();
        
    }

    /**
     * Note : this method is part of the mutation api. it is primarily (at this
     * point, only) invoked by the rule execution layer and, at present, no
     * rules can entail terms into the lexicon.
     * 
     * @throws UnsupportedOperationException
     */
    public long delete(IChunkedOrderedIterator<BigdataValue> itr) {
        
        throw new UnsupportedOperationException();
        
    }

    /**
     * Note : this method is part of the mutation api. it is primarily (at this
     * point, only) invoked by the rule execution layer and, at present, no
     * rules can entail terms into the lexicon.
     * 
     * @throws UnsupportedOperationException
     */
    public long insert(IChunkedOrderedIterator<BigdataValue> itr) {

        throw new UnsupportedOperationException();
        
    }

    /**
     * A scan of all literals having the given literal as a prefix.
     * 
     * @param lit
     *            A literal.
     * 
     * @return An iterator visiting the term identifiers for the matching
     *         {@link Literal}s.
     */
    public Iterator<Long> prefixScan(final Literal lit) {

        if (lit == null)
            throw new IllegalArgumentException();
        
        return prefixScan(new Literal[] { lit });
        
    }
    
    /**
     * A scan of all literals having any of the given literals as a prefix.
     * 
     * @param lits
     *            An array of literals.
     * 
     * @return An iterator visiting the term identifiers for the matching
     *         {@link Literal}s.
     * 
     * @todo The prefix scan can be refactored as an {@link IElementFilter}
     *       applied to the lexicon. This would let it be used directly from
     *       {@link IRule}s. (There is no direct dependency on this class other
     *       than for access to the index, and the rules already provide that).
     */
    @SuppressWarnings("unchecked")
    public Iterator<Long> prefixScan(final Literal[] lits) {

        if (lits == null || lits.length == 0)
            throw new IllegalArgumentException();

        if(log.isInfoEnabled()) {

            log.info("#lits="+lits.length);
            
        }

        /*
         * The KeyBuilder used to form the prefix keys.
         * 
         * Note: The prefix keys are formed with IDENTICAL strength. This is
         * necessary in order to match all keys in the index since it causes the
         * secondary characteristics to NOT be included in the prefix key even
         * if they are present in the keys in the index.
         */
        final LexiconKeyBuilder keyBuilder;
        {

            Properties properties = new Properties();

            properties.setProperty(KeyBuilder.Options.STRENGTH,
                    StrengthEnum.Primary.toString());

            keyBuilder = new Term2IdTupleSerializer(
                    new DefaultKeyBuilderFactory(properties)).getLexiconKeyBuilder();

        }

        /*
         * Formulate the keys[].
         * 
         * Note: Each key is encoded with the appropriate bytes to indicate the
         * kind of literal (plain, languageCode, or datatype literal).
         * 
         * Note: The key builder was choosen to only encode the PRIMARY
         * characteristics so that we obtain a prefix[] suitable for the
         * completion scan.
         */

        final byte[][] keys = new byte[lits.length][];

        for (int i = 0; i < lits.length; i++) {

            final Literal lit = lits[i];

            if (lit == null)
                throw new IllegalArgumentException();

            keys[i] = keyBuilder.value2Key(lit);

        }

        final IIndex ndx = getTerm2IdIndex();

        final Iterator<Long> termIdIterator = new Striterator(
                ndx
                        .rangeIterator(
                                null/* fromKey */,
                                null/* toKey */,
                                0/* capacity */,
                                IRangeQuery.DEFAULT | IRangeQuery.CURSOR,
                                // prefix filter.
                                new FilterConstructor<BigdataValue>()
                                        .addFilter(new PrefixFilter<BigdataValue>(
                                                keys))))
                .addFilter(new Resolver() {

                    private static final long serialVersionUID = 1L;

                    /**
                     * Decode the value, which is the term identifier.
                     */
                    @Override
                    protected Object resolve(Object arg0) {

                        final ITuple tuple = (ITuple) arg0;

                        final long tid;
                        try {

                            tid = tuple.getValueStream().readLong();
//                            tid = LongPacker.unpackLong(tuple.getValueStream());

                        } catch (IOException e) {

                            throw new RuntimeException(e);

                        }

                        return tid;

                    }
                });

        return termIdIterator;
            
    }
    
    /**
     * Generate the sort keys for the terms.
     * 
     * @param keyBuilder
     *            The object used to generate the sort keys.
     * @param terms
     *            The terms whose sort keys will be generated.
     * @param numTerms
     *            The #of terms in that array.
     * 
     * @return An array of correlated key-value-object tuples.
     *         <p>
     *         Note that {@link KVO#val} is <code>null</code> until we know
     *         that we need to write it on the reverse index.
     * 
     * @see LexiconKeyBuilder
     */
    @SuppressWarnings("unchecked")
    final public KVO<BigdataValue>[] generateSortKeys(
            final LexiconKeyBuilder keyBuilder, final BigdataValue[] terms,
            final int numTerms) {

        final KVO<BigdataValue>[] a = (KVO<BigdataValue>[]) new KVO[numTerms];
        
        for (int i = 0; i < numTerms; i++) {

            final BigdataValue term = terms[i];

            a[i] = new KVO<BigdataValue>(keyBuilder.value2Key(term),
                    null/* val */, term);

        }
        
        return a;

    }


    /**
     * Batch insert of terms into the database.
     * <p>
     * Note: Duplicate {@link BigdataValue} references and {@link BigdataValue}s
     * that already have an assigned term identifiers are ignored by this
     * operation.
     * <p>
     * Note: This implementation is designed to use unisolated batch writes on
     * the terms and ids index that guarentee consistency.
     * <p>
     * If the full text index is enabled, then the terms will also be inserted
     * into the full text index.
     * 
     * @param terms
     *            An array whose elements [0:nterms-1] will be inserted.
     * @param numTerms
     *            The #of terms to insert.
     * @param readOnly
     *            When <code>true</code>, unknown terms will not be inserted
     *            into the database. Otherwise unknown terms are inserted into
     *            the database.
     */
    @SuppressWarnings("unchecked")
    public void addTerms(final BigdataValue[] terms, final int numTerms,
            final boolean readOnly) {

        if (log.isDebugEnabled())
            log.debug("numTerms=" + numTerms + ", readOnly=" + readOnly);
        
        if (numTerms == 0)
            return;

        final long begin = System.currentTimeMillis();
        
        final WriteTaskStats stats = new WriteTaskStats();

        final KVO<BigdataValue>[] a;
        try {
            // write on the forward index (sync RPC)
            a = new Term2IdWriteTask(this, readOnly, numTerms, terms, stats)
                    .call();
        } catch (Exception ex) {
            throw new RuntimeException(ex);
        }
        
        /*
         * Note: [a] is dense and its elements are distinct. it will be in sort
         * key order for the Values.
         */
        final int ndistinct = a.length;

        if (ndistinct == 0) {

            // Nothing left to do.
            return;
            
        }
        
        if(!readOnly) {
            
            {
    
                /*
                 * Sort terms based on their assigned termId (when interpreted
                 * as unsigned long integers).
                 * 
                 * Note: We sort before the index writes since we will co-thread
                 * the reverse index write and the full text index write.
                 * Sorting first let's us read from the same array.
                 */
    
                final long _begin = System.currentTimeMillis();
    
                Arrays.sort(a, 0, ndistinct, KVOTermIdComparator.INSTANCE);
                
                stats.sortTime += System.currentTimeMillis() - _begin;
    
            }

            /*
             * Write on the reverse index and the full text index.
             */
            {

                final long _begin = System.currentTimeMillis();

                final List<Callable<Long>> tasks = new LinkedList<Callable<Long>>();

                tasks.add(new ReverseIndexWriterTask(getId2TermIndex(),
                        valueFactory, a, ndistinct));

                if (textIndex) {

                    /*
                     * Note: terms[] is in termId order at this point and can
                     * contain both duplicates and terms that already have term
                     * identifiers and therefore are already in the index.
                     * 
                     * Therefore, instead of terms[], we use an iterator that
                     * resolves the distinct terms in a[] (it is dense) to do
                     * the indexing.
                     */

                    final Iterator<BigdataValue> itr = new Striterator(
                            new ChunkedArrayIterator(ndistinct, a, null/* keyOrder */))
                            .addFilter(new Resolver() {

                        private static final long serialVersionUID = 1L;

                        @Override
                        protected Object resolve(Object obj) {
                        
                            return ((KVO<BigdataValue>) obj).obj;
                            
                        }
                        
                    });

                    tasks.add(new FullTextIndexWriterTask(
                            ndistinct/* capacity */, itr));

                }

                /*
                 * Co-thread the reverse index writes and the search index
                 * writes.
                 */
                try {

                    final List<Future<Long>> futures = getExecutorService()
                            .invokeAll(tasks);

                    stats.reverseIndexTime = futures.get(0).get();
                    
                    if (textIndex)
                        stats.fullTextIndexTime = futures.get(1).get();
                    else 
                        stats.fullTextIndexTime = 0L;

                } catch (Throwable t) {

                    throw new RuntimeException(t);

                }

                stats.indexTime += System.currentTimeMillis() - _begin;

            }
            
        }

        final long elapsed = System.currentTimeMillis() - begin;

        if (log.isInfoEnabled() && readOnly && stats.nunknown.get() > 0) {
         
            log.info("There are " + stats.nunknown + " unknown terms out of "
                    + numTerms + " given");
            
        }
        
        if (numTerms > 1000 || elapsed > 3000) {

            if(log.isInfoEnabled())
            log.info("Processed " + numTerms + " in " + elapsed
                        + "ms; keygen=" + stats.keyGenTime + "ms, sort=" + stats.sortTime
                        + "ms, insert=" + stats.indexTime + "ms" + " {forward="
                        + stats.forwardIndexTime + ", reverse=" + stats.reverseIndexTime
                        + ", fullText=" + stats.fullTextIndexTime + "}");

        }

    }

    /**
     * Index terms for keyword search.
     */
    private class FullTextIndexWriterTask implements Callable<Long> {

        private final int capacity;
        
        private final Iterator<BigdataValue> itr;

        public FullTextIndexWriterTask(final int capacity,
                final Iterator<BigdataValue> itr) {
        
            this.capacity = capacity;
            
            this.itr = itr;
            
        }
        
        /**
         * Elapsed time for this operation.
         */
        public Long call() throws Exception {

            final long _begin = System.currentTimeMillis();

            indexTermText(capacity, itr);

            final long elapsed = System.currentTimeMillis() - _begin;
            
            return elapsed;
    
        }
        
    }
    
    /**
     * Assign unique statement identifiers to triples.
     * <p>
     * Each distinct {@link StatementEnum#Explicit} {s,p,o} is assigned a unique
     * statement identifier using the {@link LexiconKeyOrder#TERM2ID} index. The
     * assignment of statement identifiers is <i>consistent</i> using an
     * unisolated atomic write operation similar to
     * {@link #addTerms(BigdataValue[], int, boolean)}
     * <p>
     * Note: Statement identifiers are NOT inserted into the reverse (id:term)
     * index. Instead, they are written into the values associated with the
     * {s,p,o} in each of the statement indices. That is handled by
     * {@link AbstractTripleStore#addStatements(AbstractTripleStore, boolean, IChunkedOrderedIterator, IElementFilter)},
     * which is also responsible for invoking this method in order to have the
     * statement identifiers on hand before it writes on the statement indices.
     * <p>
     * Note: The caller's {@link ISPO}[] is sorted into SPO order as a
     * side-effect.
     * <p>
     * Note: The statement identifiers are assigned to the {@link ISPO}s as a
     * side-effect.
     */
    public void addStatementIdentifiers(final ISPO[] a, final int n) {

        //        * @throws UnsupportedOperationException
//        *             if {@link Options#STATEMENT_IDENTIFIERS} was not specified.
//        * 
//        if (!statementIdentifiers)
//            throw new UnsupportedOperationException();

        if (n == 0)
            return;

        final long begin = System.currentTimeMillis();
        final long keyGenTime; // time to convert {s,p,o} to byte[] sort keys.
        final long sortTime; // time to sort terms by assigned byte[] keys.
        final long insertTime; // time to insert terms into the term:id index.

        /*
         * Sort the caller's array into SPO order. This order will correspond to
         * the total order of the term:id index.
         * 
         * Note: This depends critically on SPOComparator producing the same
         * total order as we would obtain by an unsigned byte[] sort of the
         * generated sort keys.
         * 
         * Note: the keys for the term:id index are NOT precisely the keys used
         * by the SPO index since there is a prefix code used to mark the keys
         * are Statements (vs Literals, BNodes, or URIs).
         */
        {

            final long _begin = System.currentTimeMillis();

            Arrays.sort(a, 0, n, SPOComparator.INSTANCE);

            sortTime = System.currentTimeMillis() - _begin;

        }

        /*
         * Insert into the forward index (term -> id). This will either assign a
         * statement identifier or return the existing statement identifier if
         * the statement is already in the lexicon (the statement identifier is
         * in a sense a term identifier since it is assigned by the term:id
         * index).
         * 
         * Note: Since we only assign statement identifiers for explicit
         * statements the caller's SPO[] can not be directly correlated to the
         * keys[]. We copy the references into b[] so that we can keep that
         * correlation 1:1.
         */
        final byte[][] keys = new byte[n][];
        final ISPO[] b = new ISPO[n];

        /*
         * Generate the sort keys for the term:id index.
         */
        int nexplicit = 0;
        {

            final long _begin = System.currentTimeMillis();

            // local instance, no unicode support.
            final IKeyBuilder keyBuilder = KeyBuilder.newInstance(1
                    + IRawTripleStore.N * Bytes.SIZEOF_LONG);

            for (int i = 0; i < n; i++) {

                final ISPO spo = a[i];

                if (!spo.isExplicit())
                    continue;
                
                if (!spo.isFullyBound())
                    throw new IllegalArgumentException("Not fully bound: "
                            + spo.toString(/*this*/));

                keys[nexplicit] = keyBuilder.reset() //
                        .append(ITermIndexCodes.TERM_CODE_STMT)//
                        .append(spo.s()).append(spo.p()).append(spo.o())//
                        .getKey()//
                ;

                // Note: keeps correlation between key and SPO.
                b[nexplicit] = spo;

                nexplicit++;

            }

            keyGenTime = System.currentTimeMillis() - _begin;

        }

        /*
         * Execute a remote unisolated batch operation that assigns the
         * statement identifier.
         */
        {

            final long _begin = System.currentTimeMillis();

            final IIndex termIdIndex = getTerm2IdIndex();

            // run the procedure.
            if (nexplicit > 0) {

                termIdIndex.submit(0/* fromIndex */, nexplicit/* toIndex */,
                        keys, null/* vals */, new Term2IdWriteProcConstructor(
                                false/* readOnly */, storeBlankNodes, //scaleOutTermIds,
                                termIdBitsToReverse),
                        new IResultHandler<Term2IdWriteProc.Result, Void>() {

                            /**
                             * Copy the assigned / discovered statement
                             * identifiers onto the corresponding elements of
                             * the SPO[].
                             */
                            public void aggregate(Term2IdWriteProc.Result result,
                                    Split split) {

                                for (int i = split.fromIndex, j = 0; i < split.toIndex; i++, j++) {

                                    b[i].setStatementIdentifier(result.ids[j]);

                                }

                            }

                            public Void getResult() {

                                return null;

                            }

                        });

            }

            insertTime = System.currentTimeMillis() - _begin;

        }

        final long elapsed = System.currentTimeMillis() - begin;

        if (log.isInfoEnabled() && n > 1000 || elapsed > 3000) {

            log.info("Wrote " + n + " in " + elapsed + "ms; keygen="
                    + keyGenTime + "ms, sort=" + sortTime + "ms, insert="
                    + insertTime + "ms");

        }

    }

    /**
     * <p>
     * Add the terms to the full text index so that we can do fast lookup of the
     * corresponding term identifiers. Literals that have a language code
     * property are parsed using a tokenizer appropriate for the specified
     * language family. Other literals and URIs are tokenized using the default
     * {@link Locale}.
     * </p>
     * 
     * @param itr Iterator visiting the terms to be indexed.
     * 
     * @see #textSearch(String, String)
     * 
     * @todo allow registeration of datatype specific tokenizers (we already
     *       have language family based lookup).
     */
    protected void indexTermText(final int capacity, final Iterator<BigdataValue> itr) {
        
        final FullTextIndex ndx = getSearchEngine();

        final TokenBuffer buffer = new TokenBuffer(capacity, ndx);

        int n = 0;

        while(itr.hasNext()) {

            final BigdataValue val = itr.next();

            if (!(val instanceof Literal))
                continue;
            
            final Literal lit = (Literal)val;

            // do not index datatype literals in this manner.
            if (lit.getDatatype() != null)
                continue;

            final String languageCode = lit.getLanguage();

            // Note: May be null (we will index plain literals).
            // if(languageCode==null) continue;

            final String text = lit.getLabel();

            /*
             * Note: The OVERWRITE option is turned off to avoid some of the
             * cost of re-indexing each time we see a term.
             */

            final long termId = val.getTermId();
            
            assert termId != IRawTripleStore.NULL; // the termId must have been assigned.

            ndx.index(buffer, termId, 0/* fieldId */, languageCode,
                    new StringReader(text));

            n++;

        }

        // flush writes to the text index.
        buffer.flush();

        if (log.isInfoEnabled())
            log.info("indexed " + n + " new terms");

    }

    /**
     * Batch resolution of term identifiers to {@link BigdataValue}s.
     * 
     * @param ids
     *            An collection of term identifiers.
     * 
     * @return A map from term identifier to the {@link BigdataValue}. If a
     *         term identifier was not resolved then the map will not contain an
     *         entry for that term identifier.
     * 
     * @todo write unit tests getTerms(ids) - it's mainly used by the
     *       {@link BigdataStatementIteratorImpl} and
     *       {@link BigdataSolutionResolverator}.
     * 
     * @todo performance tuning for statement pattern scans with resolution to
     *       terms, e.g., LUBM Q6.
     */
    final public Map<Long,BigdataValue> getTerms(final Collection<Long> ids) {

        if (ids == null)
            throw new IllegalArgumentException();

        // Maximum #of distinct term identifiers.
        final int n = ids.size();
        
        if (n == 0) {

            return Collections.EMPTY_MAP;
            
        }

        final long begin = System.currentTimeMillis();
        
        final ConcurrentHashMap<Long/* id */, BigdataValue/* term */> ret = new ConcurrentHashMap<Long, BigdataValue>(
                n);

        /*
         * An array of any term identifiers that were not resolved in this first
         * stage of processing. We will look these up in the index.
         */
        final Long[] notFound = new Long[n];

        int numNotFound = 0;
        
        for(Long id : ids ) {
            
            final BigdataValue value = _getTermId(id.longValue());
            
            if (value != null) {
            
                // resolved.
                ret.put(id, valueFactory.asValue(value));
                
                continue;

            }

            /*
             * We will need to test the index for this term identifier.
             */
            notFound[numNotFound++] = id;
            
        }

        /*
         * batch lookup.
         */
        if (numNotFound > 0) {

            if (log.isInfoEnabled())
                log.info("nterms=" + n + ", numNotFound=" + numNotFound
                        + (termCache!=null?(", cacheSize=" + termCache.size() + "\n"
                        + termCache.getStatistics()):""));
            
            /*
             * sort term identifiers into index order.
             * 
             * FIXME 10/12ths of the cost of this sort is the TermIdComparator2
             * class and the sort is 1/3 of the cost of this method overall. Try
             * to use a native long[] and see if we can shave some time.
             */
            Arrays.sort(notFound, 0, numNotFound, TermIdComparator2.INSTANCE);
            
            final IKeyBuilder keyBuilder = KeyBuilder.newInstance(Bytes.SIZEOF_LONG);

            final byte[][] keys = new byte[numNotFound][];

            for (int i = 0; i < numNotFound; i++) {

                // Note: shortcut for keyBuilder.id2key(id)
                keys[i] = keyBuilder.reset().append(notFound[i]).getKey();
                
            }

            // the id:term index.
            final IIndex ndx = getId2TermIndex();

            /*
             * Note: This parameter is not terribly sensitive.
             */
            final int MAX_CHUNK = 4000;
            if (numNotFound < MAX_CHUNK) {

                /*
                 * Resolve everything in one go.
                 */
                
                new ResolveTermTask(ndx, 0/* fromIndex */,
                        numNotFound/* toIndex */, keys, notFound, ret).call();
                
            } else {
                
                /*
                 * Break it down into multiple chunks and resolve those chunks
                 * in parallel.
                 */

                // #of elements.
                final int N = numNotFound;
                // target maximum #of elements per chunk.
                final int M = MAX_CHUNK;
                // #of chunks
                final int nchunks = (int) Math.ceil((double)N / M);
                // #of elements per chunk, with any remainder in the last chunk.
                final int perChunk = N / nchunks;
                
//                System.err.println("N="+N+", M="+M+", nchunks="+nchunks+", perChunk="+perChunk);
                
<<<<<<< HEAD
                final List<Callable<Void>> tasks = new ArrayList<Callable<Void>>(nchunks);
=======
                final List<Callable<Void>> tasks = new ArrayList<Callable<Void>>(
                        nchunks);
>>>>>>> 36882b06

                int fromIndex = 0;
                int remaining = numNotFound;

                for(int i=0; i<nchunks; i++) {

                    final boolean lastChunk = i + 1 == nchunks;
                    
                    final int chunkSize = lastChunk ? remaining : perChunk;

                    final int toIndex = fromIndex + chunkSize;

                    remaining -= chunkSize;
                    
//                    System.err.println("chunkSize=" + chunkSize
//                            + ", fromIndex=" + fromIndex + ", toIndex="
//                            + toIndex + ", remaining=" + remaining);
                    
                    tasks.add(new ResolveTermTask(ndx, fromIndex, toIndex,
                            keys, notFound, ret));

                    fromIndex = toIndex;
                    
                }
                
                final List<Future<Void>> futures;
                try {
                    futures = getExecutorService().invokeAll(tasks);
                } catch (InterruptedException e) {
                    throw new RuntimeException(e);
                }
                
                for(Future<?> f : futures) {
                    
                    // verify task executed Ok.
                    try {
                        f.get();
                    } catch (Exception e) {
                        throw new RuntimeException(e);
                    }                    
                }

                final long elapsed = System.currentTimeMillis() - begin;
                
                if (log.isInfoEnabled())
                    log.info("resolved " + numNotFound + " terms in "
                            + tasks.size() + " chunks and " + elapsed + "ms");
                
            }

        }

        return ret;
        
    }
    
    /**
     * Task resolves a chunk of terms against the lexicon.
     * 
     * @author <a href="mailto:thompsonbry@users.sourceforge.net">Bryan Thompson</a>
     * @version $Id$
     */
    private class ResolveTermTask implements Callable<Void> {
        
        final IIndex ndx;

        final int fromIndex;

        final int toIndex;

        final byte[][] keys;

        final Long[] notFound;

        final ConcurrentHashMap<Long, BigdataValue> map;
        
        /**
         * 
         * @param ndx
         *            The index that will be used to resolve the term
         *            identifiers.
         * @param fromIndex
         *            The first index in <i>keys</i> to resolve.
         * @param toIndex
         *            The first index in <i>keys</i> that will not be resolved.
         * @param keys
         *            The serialized term identifiers.
         * @param notFound
         *            An array of term identifiers whose corresponding
         *            {@link BigdataValue} must be resolved against the index.
         *            The indices in this array are correlated 1:1 with those
         *            for <i>keys</i>.
         * @param map
         *            Terms are inserted into this map under using their term
         *            identifier as the key.
         */
        ResolveTermTask(final IIndex ndx, final int fromIndex,
                final int toIndex, final byte[][] keys, final Long[] notFound,
                ConcurrentHashMap<Long, BigdataValue> map) {

            this.ndx = ndx;
            this.fromIndex = fromIndex;
            this.toIndex = toIndex;
            this.keys = keys;
            this.notFound = notFound;
            this.map = map;

        }

        public Void call() {
            
            // aggregates results if lookup split across index partitions.
            final ResultBufferHandler resultHandler = new ResultBufferHandler(
                    toIndex, ndx.getIndexMetadata().getTupleSerializer()
                            .getLeafValuesCoder());

            // batch lookup
            ndx.submit(fromIndex, toIndex/* toIndex */, keys, null/* vals */,
                    BatchLookupConstructor.INSTANCE, resultHandler);

            // the aggregated results.
            final ResultBuffer results = resultHandler.getResult();

            /*
             * synchronize on the term cache before updating it.
             * 
             * Note: This is synchronized to guard against a race condition
             * where concurrent threads resolve the term against the database.
             * If both threads attempt to insert their resolved term
             * definitions, which are distinct objects, into the cache then one
             * will get an IllegalStateException since the other's object will
             * already be in the cache.
             * 
             * @todo move de-serialization out of the synchronized block and the
             * putAll() into the term cache?
             */
            {

                for (int i = fromIndex; i < toIndex; i++) {

                    final Long id = notFound[i];

                    final byte[] data = results.getResult(i);

                    if (data == null) {

                        log.warn("No such term: " + id);

                        continue;

                    }

                    /*
                     * Note: This automatically sets the valueFactory reference
                     * on the de-serialized value.
                     */
                    final BigdataValue value = valueFactory
                            .getValueSerializer().deserialize(data);

                    if (termCache != null) {

                        synchronized (termCache) {

                            if (termCache.get(id) == null) {

                                termCache.put(id, value, false/* dirty */);

                            }
                            
                        }
                        
                    }

                    /*
                     * The term identifier was set when the value was
                     * de-serialized. However, this will throw an
                     * IllegalStateException if the value somehow was assigned
                     * the wrong term identifier (paranoia test).
                     */
                    value.setTermId(id);

                    // save in local map.
                    map.put(id, value);

                }

            }

            return null;
            
        }
        
    }
    
//    /**
//     * Batch resolution of term identifiers to {@link BigdataValue}s.
//     * <p>
//     * Note: This is an alternative implementation using a native long hash map.
//     * It is designed to reduce costs for {@link Long} creation and for sorting
//     * {@link Long}s.
//     * 
//     * @param ids
//     *            An collection of term identifiers.
//     * 
//     * @return A map from term identifier to the {@link BigdataValue}. If a
//     *         term identifier was not resolved then the map will not contain an
//     *         entry for that term identifier.
//     */
//    final public Long2ObjectOpenHashMap<BigdataValue> getTerms(final LongOpenHashSet ids) {
//
//        if (ids == null)
//            throw new IllegalArgumentException();
//
//        final int n = ids.size();
//        
//        final Long2ObjectOpenHashMap<BigdataValue/* term */> ret = new Long2ObjectOpenHashMap<BigdataValue>(n);
//        
//        if (n == 0)
//            return ret;
//        
//        /*
//         * An array of any term identifiers that were not resolved in this first
//         * stage of processing. We will look these up in the index.
//         */
//        final long[] notFound = new long[n];
//
//        int numNotFound = 0;
//        
//        {
//        
//            final LongIterator itr = ids.iterator();
//        
//            while(itr.hasNext()) {
//                
//                long id = itr.nextLong();
//            
//// for(Long id : ids ) {
//            
//            final BigdataValue value = _getTermId(id);//.longValue());
//            
//            if (value != null) {
//            
//                // resolved.
//                ret.put(id, valueFactory.asValue(value));
//                
//                continue;
//
//            }
//
//            /*
//             * We will need to test the index for this term identifier.
//             */
//            notFound[numNotFound++] = id;
//            
//        }
//        
//    }
//
//        /*
//         * batch lookup.
//         */
//        if (numNotFound > 0) {
//
//            if (log.isInfoEnabled())
//                log.info("Will resolve " + numNotFound
//                        + " term identifers against the index.");
//            
//            // sort term identifiers into index order.
//            Arrays.sort(notFound, 0, numNotFound);
//            
//            final IKeyBuilder keyBuilder = KeyBuilder.newInstance(Bytes.SIZEOF_LONG);
//
//            final byte[][] keys = new byte[numNotFound][];
//
//            for(int i=0; i<numNotFound; i++) {
//
//                // Note: shortcut for keyBuilder.id2key(id)
//                keys[i] = keyBuilder.reset().append(notFound[i]).getKey();
//                
//            }
//
//            // the id:term index.
//            final IIndex ndx = getId2TermIndex();
//
//            // aggregates results if lookup split across index partitions.
//            final ResultBufferHandler resultHandler = new ResultBufferHandler(
//                    numNotFound, ndx.getIndexMetadata().getTupleSerializer()
//                            .getLeafValueSerializer());
//
//            // batch lookup
//            ndx.submit(0/* fromIndex */, numNotFound/* toIndex */, keys,
//                    null/* vals */, BatchLookupConstructor.INSTANCE,
//                    resultHandler);
//        
//            // the aggregated results.
//            final ResultBuffer results = resultHandler.getResult();
//            
//            /*
//             * synchronize on the term cache before updating it.
//             * 
//             * @todo move de-serialization out of the synchronized block?
//             */
//            synchronized (termCache) {
//
//                for (int i = 0; i < numNotFound; i++) {
//                    
//                    final long id = notFound[i];
//
//                    final byte[] data = results.getResult(i);
//
//                    if (data == null) {
//
//                        log.warn("No such term: " + id );
//
//                        continue;
//
//                    }
//
//                    /*
//                     * Note: This automatically sets the valueFactory reference
//                     * on the de-serialized value. 
//                     */
//                    final BigdataValue value = valueFactory
//                            .getValueSerializer().deserialize(data);
//                    
//                    /*
//                     * Note: This code block is synchronized to address a
//                     * possible race condition where concurrent threads resolve
//                     * the term against the database. If both threads attempt to
//                     * insert their resolved term definitions, which are
//                     * distinct objects, into the cache then one will get an
//                     * IllegalStateException since the other's object will
//                     * already be in the cache.
//                     */
//
//                    Long tmp = id;// note: creates Long from long
//                    if (termCache.get(tmp) == null) {
//
//                        termCache.put(tmp, value, false/* dirty */);
//
//                    }
//
//                    /*
//                     * The term identifier was set when the value was
//                     * de-serialized. However, this will throw an
//                     * IllegalStateException if the value somehow was assigned
//                     * the wrong term identifier (paranoia test).
//                     */
//                    value.setTermId( id );
//
//                    // save in local map.
//                    ret.put(id, value);
//                    
//                }
//
//            }
//            
//        }
//        
//        return ret;
//        
//    }

    /**
     * Recently resolved term identifers are cached to improve performance when
     * externalizing statements.
     * 
     * @todo consider using this cache in the batch API as well or simply modify
     *       the {@link StatementBuffer} to use a term cache in order to
     *       minimize the #of terms that it has to resolve against the indices -
     *       this especially matters for the scale-out implementation.
     */
    private LRUCache<Long, BigdataValue> termCache = null;
//    private LRUCache<Long, BigdataValue> termCache = new LRUCache<Long, BigdataValue>(10000);

    /**
     * Constant for the {@link LexiconRelation} namespace component.
     * <p>
     * Note: To obtain the fully qualified name of an index in the
     * {@link LexiconRelation} you need to append a "." to the relation's
     * namespace, then this constant, then a "." and then the local name of the
     * index.
     * 
     * @see AbstractRelation#getFQN(IKeyOrder)
     */
    public static final transient String NAME_LEXICON_RELATION = "lex";

    /**
     * Handles {@link IRawTripleStore#NULL}, blank node identifiers, statement
     * identifiers, and the {@link #termCache}.
     * 
     * @param id
     *            A term identifier.
     * 
     * @return The corresponding {@link BigdataValue} if the term identifier is
     *         a blank node identifier, a statement identifier, or found in the
     *         {@link #termCache} and <code>null</code> otherwise.
     * 
     * @throws IllegalArgumentException
     *             if <i>id</i> is {@link IRawTripleStore#NULL}.
     */
    private BigdataValue _getTermId(final long id) {

        if (id == IRawTripleStore.NULL)
            throw new IllegalArgumentException();

        if (AbstractTripleStore.isStatement(id)) {

            /*
             * Statement identifiers are not stored in the reverse lexicon (or
             * the cache).
             * 
             * A statement identifier is externalized as a BNode. The "S" prefix
             * is a syntactic marker for those in the know to indicate that the
             * BNode corresponds to a statement identifier.
             */

            final BigdataBNodeImpl stmt = valueFactory.createBNode("S" + Long.toString(id));

            // set the term identifier on the object.
            stmt.setTermId(id);

            // mark as a statement identifier.
            stmt.statementIdentifier = true;

            return stmt;
            
        }

        if (AbstractTripleStore.isBNode(id)) {

            /*
             * BNodes are not stored in the reverse lexicon (or the cache). The
             * "B" prefix is a syntactic marker for a real blank node.
             */

            final BigdataBNode bnode = valueFactory.createBNode("B" + Long.toString(id));

            // set the term identifier on the object.
            bnode.setTermId( id );

            return bnode;

        }

        // test the term cache (promotes to Long since not native long map).
        if (termCache != null) {

            return termCache.get(id);

        }

        return null;

    }
    
    /**
     * Note: {@link BNode}s are not stored in the reverse lexicon and are
     * recognized using {@link AbstractTripleStore#isBNode(long)}.
     * <p>
     * Note: Statement identifiers (when enabled) are not stored in the reverse
     * lexicon and are recognized using
     * {@link AbstractTripleStore#isStatement(long)}. If the term identifier is
     * recognized as being, in fact, a statement identifier, then it is
     * externalized as a {@link BNode}. This fits rather well with the notion
     * in a quad store that the context position may be either a {@link URI} or
     * a {@link BNode} and the fact that you can use {@link BNode}s to "stamp"
     * statement identifiers.
     * <p>
     * Note: Handles both unisolatable and isolatable indices.
     * <P>
     * Note: Sets {@link BigdataValue#getTermId()} as a side-effect.
     * <p>
     * Note: this always mints a new {@link BNode} instance when the term
     * identifier identifies a {@link BNode} or a {@link Statement}.
     * 
     * @return The {@link BigdataValue} -or- <code>null</code> iff there is no
     *         {@link BigdataValue} for that term identifier in the lexicon.
     */
    final public BigdataValue getTerm(final long id) {
        
        // handle NULL, bnodes, statement identifiers, and the termCache.
        BigdataValue value = _getTermId( id );
        
        if(value != null) return value;
        
        final IIndex ndx = getId2TermIndex();

        final Id2TermTupleSerializer tupleSer = (Id2TermTupleSerializer) ndx
                .getIndexMetadata().getTupleSerializer();
        
        final byte[] key = tupleSer.id2key(id);

        final byte[] data = ndx.lookup(key);

        if (data == null) {

            return null;

        }

        value = valueFactory.getValueSerializer().deserialize(data);

        if (termCache != null)
            synchronized (termCache) {

            /*
             * Note: This code block is synchronized to address a possible race
             * condition where concurrent threads resolve the term against the
             * database. It both threads attempt to insert their resolved term
             * definitions, which are distinct objects, into the cache then one
             * will get an IllegalStateException since the other's object will
             * already be in the cache.
             */

            if (termCache.get(id) == null) {

                termCache.put(id, value, false/* dirty */);

            }

        }

        // @todo modify unit test to verify that this field is being set.

        value.setTermId( id );

//        value.known = true;

        return value;

    }

    /**
     * Note: If {@link BigdataValue#getTermId()} is set, then returns that value
     * immediately. Otherwise looks up the termId in the index and
     * {@link BigdataValue#setTermId(long) sets the term identifier} as a
     * side-effect.
     */
    final public long getTermId(final Value value) {

        if (value == null) {

            return IRawTripleStore.NULL;

        }

        if (value instanceof BigdataValue
                && ((BigdataValue) value).getTermId() != IRawTripleStore.NULL) {

            return ((BigdataValue) value).getTermId();

        }

        final IIndex ndx = getTerm2IdIndex();

        final byte[] key;
        {
        
            final Term2IdTupleSerializer tupleSer = (Term2IdTupleSerializer) ndx
                    .getIndexMetadata().getTupleSerializer();

            // generate key iff not on hand.
            key = tupleSer.getLexiconKeyBuilder().value2Key(value);
        
        }
        
        // lookup in the forward index.
        final byte[] tmp = ndx.lookup(key);

        if (tmp == null) {

            return IRawTripleStore.NULL;

        }

        // decode the term identifier.
        final long termId;
        try {

            termId = new DataInputBuffer(tmp).readLong();
//            termId = new DataInputBuffer(tmp).unpackLong();

        } catch (IOException ex) {

            throw new RuntimeException(ex);

        }

        /*
         * @todo now that we have the termId and the term, we should stick them
         * in the termCache, right?
         */

//        if (termCache.get(id) == null) {
//
//            termCache.put(id, value, false/* dirty */);
//
//        }

        if(value instanceof BigdataValue) {

            // set as side-effect.
            ((BigdataValue)value).setTermId(termId);
            
        }
        
//        if((value instanceof _Value)) {
//
//            // was found in the forward mapping (@todo if known means in both
//            // mappings then DO NOT set it here)
//
//            ((_Value)value).known = true;
//            
//        }

        return termId;

    }

    /**
     * Iterator visits all terms in order by their assigned <strong>term
     * identifiers</strong> (efficient index scan, but the terms are not in
     * term order).
     * 
     * @see #termIdIndexScan()
     * 
     * @see #termIterator()
     */
    @SuppressWarnings("unchecked")
    public Iterator<Value> idTermIndexScan() {

        final IIndex ndx = getId2TermIndex();

        return new Striterator(ndx.rangeIterator(null, null, 0/* capacity */,
                IRangeQuery.KEYS | IRangeQuery.VALS, null/* filter */))
                .addFilter(new Resolver() {

            private static final long serialVersionUID = 1L;

            /**
             * @param obj
             *            the serialized term.
             */
            protected Object resolve(Object obj) {

//                final ITuple<BigdataValue> tuple =  obj;

//                BigdataValue term = _Value.deserialize(tuple.getValueStream());

                final BigdataValue value = ((ITuple<BigdataValue>) obj)
                        .getObject();
                
                return value;

            }

        });

    }

    /**
     * Iterator visits all term identifiers in order by the <em>term</em> key
     * (efficient index scan).
     */
    @SuppressWarnings("unchecked")
    public Iterator<Long> termIdIndexScan() {

        final IIndex ndx = getTerm2IdIndex();

        return new Striterator(ndx.rangeIterator(null, null, 0/* capacity */,
                IRangeQuery.VALS, null/* filter */)).addFilter(new Resolver() {

            private static final long serialVersionUID = 1L;

            /**
             * Deserialize the term identifier (packed long integer).
             * 
             * @param val
             *            The serialized term identifier.
             */
            protected Object resolve(final Object val) {

                final ITuple tuple = (ITuple) val;

                final long id;

                try {

//                    id = tuple.getValueStream().unpackLong();
                    id = tuple.getValueStream().readLong();

                } catch (final IOException ex) {

                    throw new RuntimeException(ex);

                }

                return id;

            }

        });

    }

    /**
     * Visits all terms in <strong>term key</strong> order (random index
     * operation).
     * <p>
     * Note: While this operation visits the terms in their index order it is
     * significantly less efficient than {@link #idTermIndexScan()}. This is
     * because the keys in the term:id index are formed using an un-reversable
     * technique such that it is not possible to re-materialize the term from
     * the key. Therefore visiting the terms in term order requires traversal of
     * the term:id index (so that you are in term order) plus term-by-term
     * resolution against the id:term index (to decode the term). Since the two
     * indices are not mutually ordered, that resolution will result in random
     * hits on the id:term index.
     */
    @SuppressWarnings("unchecked")
    public Iterator<Value> termIterator() {

        // visit term identifiers in term order.
        final Iterator<Long> itr = termIdIndexScan();

        // resolve term identifiers to terms.
        return new Striterator(itr).addFilter(new Resolver() {

            private static final long serialVersionUID = 1L;

            /**
             * @param val
             *            the term identifer (Long).
             */
            protected Object resolve(Object val) {

                // the term identifier.
                long termId = (Long) val;

                // resolve against the id:term index (random lookup).
                return getTerm(termId);

            }

        });

    }

}<|MERGE_RESOLUTION|>--- conflicted
+++ resolved
@@ -19,7 +19,6 @@
 import java.util.Map;
 import java.util.Properties;
 import java.util.Set;
-import java.util.UUID;
 import java.util.concurrent.Callable;
 import java.util.concurrent.ConcurrentHashMap;
 import java.util.concurrent.Future;
@@ -31,9 +30,11 @@
 import org.openrdf.model.URI;
 import org.openrdf.model.Value;
 
+import com.bigdata.btree.BytesUtil;
 import com.bigdata.btree.IIndex;
 import com.bigdata.btree.IRangeQuery;
 import com.bigdata.btree.ITuple;
+import com.bigdata.btree.ITupleIterator;
 import com.bigdata.btree.IndexMetadata;
 import com.bigdata.btree.filter.FilterConstructor;
 import com.bigdata.btree.filter.PrefixFilter;
@@ -51,9 +52,7 @@
 import com.bigdata.journal.IIndexManager;
 import com.bigdata.journal.IResourceLock;
 import com.bigdata.rawstore.Bytes;
-import com.bigdata.rdf.lexicon.Term2IdTupleSerializer.LexiconKeyBuilder;
 import com.bigdata.rdf.lexicon.Term2IdWriteProc.Term2IdWriteProcConstructor;
-import com.bigdata.rdf.load.AssignedSplits;
 import com.bigdata.rdf.model.BigdataBNode;
 import com.bigdata.rdf.model.BigdataBNodeImpl;
 import com.bigdata.rdf.model.BigdataValue;
@@ -65,8 +64,6 @@
 import com.bigdata.rdf.spo.ISPO;
 import com.bigdata.rdf.spo.SPOComparator;
 import com.bigdata.rdf.store.AbstractTripleStore;
-import com.bigdata.rdf.store.BigdataSolutionResolverator;
-import com.bigdata.rdf.store.BigdataStatementIteratorImpl;
 import com.bigdata.rdf.store.IRawTripleStore;
 import com.bigdata.relation.AbstractRelation;
 import com.bigdata.relation.accesspath.IAccessPath;
@@ -152,6 +149,18 @@
                 properties.setProperty(AbstractTripleStore.Options.OVERWRITE,
                         "false");
 
+            if (textIndex) {
+                /*
+                 * Also index datatype literals?
+                 */
+                textIndexDatatypeLiterals = Boolean
+                        .parseBoolean(getProperty(
+                                AbstractTripleStore.Options.TEXT_INDEX_DATATYPE_LITERALS,
+                                AbstractTripleStore.Options.DEFAULT_TEXT_INDEX_DATATYPE_LITERALS));
+            } else {
+                textIndexDatatypeLiterals = false;
+            }
+
         }
         
         this.storeBlankNodes = Boolean.parseBoolean(getProperty(
@@ -161,8 +170,8 @@
         {
 
             final String defaultValue;
-            if (indexManager instanceof IBigdataFederation
-                    && ((IBigdataFederation) indexManager).isScaleOut()) {
+            if (indexManager instanceof IBigdataFederation<?>
+                    && ((IBigdataFederation<?>) indexManager).isScaleOut()) {
 
                 defaultValue = AbstractTripleStore.Options.DEFAULT_TERMID_BITS_TO_REVERSE;
 
@@ -209,20 +218,34 @@
         }
 
         /*
-         * cache hard references to the indices.
+         * Note: I am deferring resolution of the indices to minimize the
+         * latency and overhead required to "locate" the relation. In scale out,
+         * resolving the index will cause a ClientIndexView to spring into
+         * existence for the appropriate timestamp, and we often do not need
+         * that view for each index of the relation during query.
          */
-
-        term2id = super.getIndex(LexiconKeyOrder.TERM2ID);
-
-        id2term = super.getIndex(LexiconKeyOrder.ID2TERM);
-
-        if(textIndex) {
-            
-            getSearchEngine();
-            
-        }
-
-        // lookup/create value factory for the lexicon's namespace.
+        
+//        /*
+//         * cache hard references to the indices.
+//         */
+//
+//        term2id = super.getIndex(LexiconKeyOrder.TERM2ID);
+//
+//        id2term = super.getIndex(LexiconKeyOrder.ID2TERM);
+//
+//        if(textIndex) {
+//            
+//            getSearchEngine();
+//            
+//        }
+
+        /*
+         * Lookup/create value factory for the lexicon's namespace.
+         * 
+         * Note: The same instance is used for read-only tx, read-write tx,
+         * read-committed, and unisolated views of the lexicon for a given
+         * triple store.
+         */
         valueFactory = BigdataValueFactoryImpl.getInstance(namespace);
         
     }
@@ -238,31 +261,31 @@
     }
     final private BigdataValueFactoryImpl valueFactory;
     
+    /**
+     * Strengthens the return type.
+     */
+    @Override
+    public AbstractTripleStore getContainer() {
+        
+        return (AbstractTripleStore) super.getContainer();
+        
+    }
+    
     public boolean exists() {
 
-        return term2id != null && id2term != null;
+        for(String name : getIndexNames()) {
+            
+            if (getIndex(name) == null)
+                return false;
+            
+        }
+        
+        return true;
 
     }
 
     public void create() {
         
-        create( null );
-        
-    }
-    
-    /**
-     * 
-     * @param assignedSplits
-     *            An map providing pre-assigned separator keys describing index
-     *            partitions and optionally the data service {@link UUID}s on
-     *            which to register the index partitions. The keys of the map
-     *            identify the index whose index partitions are described by the
-     *            corresponding value. You may specify one or all of the
-     *            indices. This parameter is optional and when <code>null</code>,
-     *            the default assignments will be used.
-     */
-    public void create(final Map<IKeyOrder, AssignedSplits> assignedSplits) {
-
         final IResourceLock resourceLock = acquireExclusiveLock();
         
         try {
@@ -273,40 +296,11 @@
 
             // register the indices.
 
-            {
-                final IndexMetadata md = getTerm2IdIndexMetadata(getFQN(LexiconKeyOrder.TERM2ID));
-
-                final AssignedSplits splits = assignedSplits == null ? null
-                        : assignedSplits.get(LexiconKeyOrder.TERM2ID);
-
-                if (splits != null) {
-
-                    splits.registerIndex(indexManager, md);
-
-                } else {
-
-                    indexManager.registerIndex(md);
-
-                }
-            }
-
-            {
-
-                final IndexMetadata md = getId2TermIndexMetadata(getFQN(LexiconKeyOrder.ID2TERM));
-
-                final AssignedSplits splits = assignedSplits == null ? null
-                        : assignedSplits.get(LexiconKeyOrder.ID2TERM);
-
-                if (splits != null) {
-
-                    splits.registerIndex(indexManager, md);
-
-                } else {
-
-                    indexManager.registerIndex(md);
-
-                }
-            }
+            indexManager
+                    .registerIndex(getTerm2IdIndexMetadata(getFQN(LexiconKeyOrder.TERM2ID)));
+
+            indexManager
+                    .registerIndex(getId2TermIndexMetadata(getFQN(LexiconKeyOrder.ID2TERM)));
 
             if (textIndex) {
 
@@ -318,13 +312,17 @@
 
             }
 
-            term2id = super.getIndex(LexiconKeyOrder.TERM2ID);
-
-            id2term = super.getIndex(LexiconKeyOrder.ID2TERM);
-
-            assert term2id != null;
-
-            assert id2term != null;
+            /*
+             * Note: defer resolution of the newly created index objects.
+             */
+            
+//            term2id = super.getIndex(LexiconKeyOrder.TERM2ID);
+//
+//            id2term = super.getIndex(LexiconKeyOrder.ID2TERM);
+//
+//            assert term2id != null;
+//
+//            assert id2term != null;
 
         } finally {
 
@@ -369,11 +367,11 @@
 
     }
     
-    private IIndex id2term;
-    private IIndex term2id;
+    volatile private IIndex id2term;
+    volatile private IIndex term2id;
     private final boolean textIndex;
+    private final boolean textIndexDatatypeLiterals;
     final boolean storeBlankNodes;
-//    private final boolean scaleOutTermIds;
     final int termIdBitsToReverse;
 
     /**
@@ -412,10 +410,10 @@
     }
     
     /**
-     * Overriden to return the hard reference for the index.
+     * Overridden to return the hard reference for the index.
      */
     @Override
-    public IIndex getIndex(IKeyOrder<? extends BigdataValue> keyOrder) {
+    public IIndex getIndex(final IKeyOrder<? extends BigdataValue> keyOrder) {
 
         if (keyOrder == LexiconKeyOrder.ID2TERM) {
      
@@ -435,8 +433,22 @@
 
     final public IIndex getTerm2IdIndex() {
 
-        if (term2id == null)
-            throw new IllegalStateException();
+        if (term2id == null) {
+
+            synchronized (this) {
+
+                if (term2id == null) {
+
+                    term2id = super.getIndex(LexiconKeyOrder.TERM2ID);
+
+                    if (term2id == null)
+                        throw new IllegalStateException();
+
+                }
+
+            }
+            
+        }
 
         return term2id;
 
@@ -444,8 +456,22 @@
 
     final public IIndex getId2TermIndex() {
 
-        if (id2term == null)
-            throw new IllegalStateException();
+        if (id2term == null) {
+
+            synchronized (this) {
+                
+                if (id2term == null) {
+
+                    id2term = super.getIndex(LexiconKeyOrder.ID2TERM);
+                
+                    if (id2term == null)
+                        throw new IllegalStateException();
+
+                }
+
+            }
+
+        }
 
         return id2term;
 
@@ -454,6 +480,8 @@
     /**
      * A factory returning the softly held singleton for the
      * {@link FullTextIndex}.
+     * 
+     * @see Options#TEXT_INDEX
      * 
      * @todo replace with the use of the {@link IResourceLocator} since it
      *       already imposes a canonicalizing mapping within for the index name
@@ -550,6 +578,12 @@
         throw new UnsupportedOperationException();
         
     }
+    
+    public Class<BigdataValue> getElementClass() {
+        
+        return BigdataValue.class;
+        
+    }
 
     /**
      * Note : this method is part of the mutation api. it is primarily (at this
@@ -594,7 +628,7 @@
         return prefixScan(new Literal[] { lit });
         
     }
-    
+
     /**
      * A scan of all literals having any of the given literals as a prefix.
      * 
@@ -615,10 +649,10 @@
         if (lits == null || lits.length == 0)
             throw new IllegalArgumentException();
 
-        if(log.isInfoEnabled()) {
-
-            log.info("#lits="+lits.length);
-            
+        if (log.isInfoEnabled()) {
+
+            log.info("#lits=" + lits.length);
+
         }
 
         /*
@@ -632,7 +666,7 @@
         final LexiconKeyBuilder keyBuilder;
         {
 
-            Properties properties = new Properties();
+            final Properties properties = new Properties();
 
             properties.setProperty(KeyBuilder.Options.STRENGTH,
                     StrengthEnum.Primary.toString());
@@ -648,7 +682,7 @@
          * Note: Each key is encoded with the appropriate bytes to indicate the
          * kind of literal (plain, languageCode, or datatype literal).
          * 
-         * Note: The key builder was choosen to only encode the PRIMARY
+         * Note: The key builder was chosen to only encode the PRIMARY
          * characteristics so that we obtain a prefix[] suitable for the
          * completion scan.
          */
@@ -758,7 +792,7 @@
      * operation.
      * <p>
      * Note: This implementation is designed to use unisolated batch writes on
-     * the terms and ids index that guarentee consistency.
+     * the terms and ids index that guarantee consistency.
      * <p>
      * If the full text index is enabled, then the terms will also be inserted
      * into the full text index.
@@ -957,7 +991,7 @@
         }
         
     }
-    
+
     /**
      * Assign unique statement identifiers to triples.
      * <p>
@@ -970,8 +1004,8 @@
      * Note: Statement identifiers are NOT inserted into the reverse (id:term)
      * index. Instead, they are written into the values associated with the
      * {s,p,o} in each of the statement indices. That is handled by
-     * {@link AbstractTripleStore#addStatements(AbstractTripleStore, boolean, IChunkedOrderedIterator, IElementFilter)},
-     * which is also responsible for invoking this method in order to have the
+     * {@link AbstractTripleStore#addStatements(AbstractTripleStore, boolean, IChunkedOrderedIterator, IElementFilter)}
+     * , which is also responsible for invoking this method in order to have the
      * statement identifiers on hand before it writes on the statement indices.
      * <p>
      * Note: The caller's {@link ISPO}[] is sorted into SPO order as a
@@ -979,6 +1013,9 @@
      * <p>
      * Note: The statement identifiers are assigned to the {@link ISPO}s as a
      * side-effect.
+     * <p>
+     * Note: SIDs are NOT supported for quads, so this code is never executed
+     * for quads.
      */
     public void addStatementIdentifiers(final ISPO[] a, final int n) {
 
@@ -1042,8 +1079,8 @@
             final long _begin = System.currentTimeMillis();
 
             // local instance, no unicode support.
-            final IKeyBuilder keyBuilder = KeyBuilder.newInstance(1
-                    + IRawTripleStore.N * Bytes.SIZEOF_LONG);
+            final IKeyBuilder keyBuilder = KeyBuilder
+                    .newInstance(1/* statement byte */+ (3/* triple */* Bytes.SIZEOF_LONG));
 
             for (int i = 0; i < n; i++) {
 
@@ -1102,6 +1139,15 @@
 
                                 for (int i = split.fromIndex, j = 0; i < split.toIndex; i++, j++) {
 
+//                                    if (b[i].c() != 0L
+//                                            && b[i].c() != result.ids[j]) {
+//                                        System.err.println("spo="
+//                                                + getContainer().toString(b[i])
+//                                                + ", sid="
+//                                                + getContainer().toString(
+//                                                        result.ids[j]));
+//                                    }
+
                                     b[i].setStatementIdentifier(result.ids[j]);
 
                                 }
@@ -1143,33 +1189,38 @@
      * {@link Locale}.
      * </p>
      * 
-     * @param itr Iterator visiting the terms to be indexed.
+     * @param itr
+     *            Iterator visiting the terms to be indexed.
      * 
      * @see #textSearch(String, String)
      * 
      * @todo allow registeration of datatype specific tokenizers (we already
      *       have language family based lookup).
      */
-    protected void indexTermText(final int capacity, final Iterator<BigdataValue> itr) {
-        
+    protected void indexTermText(final int capacity,
+            final Iterator<BigdataValue> itr) {
+
         final FullTextIndex ndx = getSearchEngine();
 
         final TokenBuffer buffer = new TokenBuffer(capacity, ndx);
 
         int n = 0;
 
-        while(itr.hasNext()) {
+        while (itr.hasNext()) {
 
             final BigdataValue val = itr.next();
 
             if (!(val instanceof Literal))
                 continue;
-            
-            final Literal lit = (Literal)val;
-
-            // do not index datatype literals in this manner.
-            if (lit.getDatatype() != null)
+
+            final Literal lit = (Literal) val;
+
+            if (!textIndexDatatypeLiterals && lit.getDatatype() != null) {
+
+                // do not index datatype literals in this manner.
                 continue;
+
+            }
 
             final String languageCode = lit.getLanguage();
 
@@ -1211,10 +1262,6 @@
      * @return A map from term identifier to the {@link BigdataValue}. If a
      *         term identifier was not resolved then the map will not contain an
      *         entry for that term identifier.
-     * 
-     * @todo write unit tests getTerms(ids) - it's mainly used by the
-     *       {@link BigdataStatementIteratorImpl} and
-     *       {@link BigdataSolutionResolverator}.
      * 
      * @todo performance tuning for statement pattern scans with resolution to
      *       terms, e.g., LUBM Q6.
@@ -1330,12 +1377,7 @@
                 
 //                System.err.println("N="+N+", M="+M+", nchunks="+nchunks+", perChunk="+perChunk);
                 
-<<<<<<< HEAD
                 final List<Callable<Void>> tasks = new ArrayList<Callable<Void>>(nchunks);
-=======
-                final List<Callable<Void>> tasks = new ArrayList<Callable<Void>>(
-                        nchunks);
->>>>>>> 36882b06
 
                 int fromIndex = 0;
                 int remaining = numNotFound;
@@ -1700,7 +1742,7 @@
 //    }
 
     /**
-     * Recently resolved term identifers are cached to improve performance when
+     * Recently resolved term identifiers are cached to improve performance when
      * externalizing statements.
      * 
      * @todo consider using this cache in the batch API as well or simply modify
@@ -2085,4 +2127,130 @@
 
     }
 
+    /**
+     * Dumps the lexicon in a variety of ways.
+     */
+    public StringBuilder dumpTerms() {
+
+        final StringBuilder sb = new StringBuilder();
+        
+        /*
+         * Note: it is no longer true that all terms are stored in the reverse
+         * index (BNodes are not). Also, statement identifiers are stored in the
+         * forward index, so we can't really write the following assertion
+         * anymore.
+         */
+//        // Same #of terms in the forward and reverse indices.
+//        assertEquals("#terms", store.getIdTermIndex().rangeCount(null, null),
+//                store.getTermIdIndex().rangeCount(null, null));
+        
+        /**
+         * Dumps the forward mapping.
+         */
+        {
+
+            sb.append("---- terms index (forward mapping) ----\n");
+
+            final IIndex ndx = getTerm2IdIndex();
+
+            final ITupleIterator<?> itr = ndx.rangeIterator(null, null);
+
+            while (itr.hasNext()) {
+
+                final ITuple<?> tuple = itr.next();
+                
+//                // the term identifier.
+//                Object val = itr.next();
+
+                /*
+                 * The sort key for the term. This is not readily decodable. See
+                 * RdfKeyBuilder for specifics.
+                 */
+                final byte[] key = tuple.getKey();
+
+                /*
+                 * deserialize the term identifier (packed long integer).
+                 */
+                final long id;
+                
+                try {
+
+                    id = tuple.getValueStream().readLong();
+//                    id = tuple.getValueStream().unpackLong();
+
+                } catch (IOException ex) {
+
+                    throw new RuntimeException(ex);
+
+                }
+
+                sb.append(BytesUtil.toString(key) + " : " + id+"\n");
+
+            }
+
+        }
+
+        /**
+         * Dumps the reverse mapping.
+         */
+        {
+
+            sb.append("---- ids index (reverse mapping) ----\n");
+
+            final IIndex ndx = getId2TermIndex();
+
+            final ITupleIterator<BigdataValue> itr = ndx.rangeIterator(null, null);
+
+            while (itr.hasNext()) {
+
+                final ITuple<BigdataValue> tuple = itr.next();
+                
+                final BigdataValue term = tuple.getObject();
+                
+                sb.append(term.getTermId()+ " : " + term+"\n");
+
+            }
+
+        }
+        
+        /**
+         * Dumps the term:id index.
+         */
+        sb.append("---- term->id ----\n");
+        for( Iterator<Long> itr = termIdIndexScan(); itr.hasNext(); ) {
+            
+            sb.append(itr.next());
+            
+            sb.append("\n");
+            
+        }
+
+        /**
+         * Dumps the id:term index.
+         */
+        sb.append("---- id->term ----\n");
+        for( Iterator<Value> itr = idTermIndexScan(); itr.hasNext(); ) {
+            
+            sb.append(itr.next());
+            
+            sb.append("\n");
+            
+        }
+
+        /**
+         * Dumps the terms in term order.
+         */
+        sb.append("---- terms in term order ----\n");
+        for( Iterator<Value> itr = termIterator(); itr.hasNext(); ) {
+            
+            sb.append(itr.next().toString());
+            
+            sb.append("\n");
+            
+        }
+        
+        return sb;
+        
+    }
+    
 }