--- conflicted
+++ resolved
@@ -128,11 +128,7 @@
         sb.append(",maxLeafBytes=" + maxLeafBytes);
         sb.append(",bytesPerNode=" + getBytesPerNode());
         sb.append(",bytesPerLeaf=" + getBytesPerLeaf());
-<<<<<<< HEAD
-        sb.append(",nerros=" + nerrors);
-=======
         sb.append(",nerrors=" + nerrors);
->>>>>>> a53b060f
         final long npages = (nleaves + nnodes);
         for (int i = 0; i < SLOT_SIZES.length; i++) {
             final long slotsThisSize = histogram[i];
