--- conflicted
+++ resolved
@@ -36,12 +36,9 @@
 import java.security.DigestException;
 import java.security.NoSuchAlgorithmException;
 import java.text.SimpleDateFormat;
-<<<<<<< HEAD
 import java.util.ArrayList;
 import java.util.Iterator;
-=======
 import java.util.Map;
->>>>>>> 9828c4d0
 import java.util.concurrent.Callable;
 import java.util.concurrent.ExecutorService;
 import java.util.concurrent.Executors;
@@ -214,14 +211,14 @@
 
                 for (Map.Entry<String, String> e : opts.requestHeaders
                         .entrySet()) {
-
+            
                     request.addHeader(e.getKey(), e.getValue());
-
-                    if (log.isDebugEnabled())
+                
+                if (log.isDebugEnabled())
                         log.debug(e.getKey() + ": " + e.getValue());
 
                 }
-
+                
             }
 
             if (opts.entity != null) {
