import com.sun.jini.config.ConfigUtil;

import net.jini.jeri.BasicILFactory;
import net.jini.jeri.BasicJeriExporter;
import net.jini.jeri.tcp.TcpServerEndpoint;
import net.jini.core.discovery.LookupLocator;

import com.bigdata.util.config.NicUtil;

com.sun.jini.reggie {
    private static exportPort = 0;//randomly chosen port
    private static exportIpAddr = 
<<<<<<< HEAD
        NicUtil.getIpAddress("default.nic", null, true, true);
=======
        NicUtil.getIpAddress("default.nic", "default", true);
>>>>>>> ff54b27f
    private static codebasePort = 23333;//value used if not set by system prop

    // Public configuration entries
    serverExporter = 
        new BasicJeriExporter
            (TcpServerEndpoint.getInstance(exportIpAddr,exportPort),
             new BasicILFactory(), false, true);

    initialMemberGroups = 
        new String[] { System.getProperty
                           ("bigdata.fedname",
                            "bigdata.test.group-"+exportIpAddr ) };

    unicastDiscoveryHost = exportIpAddr;
}

net.jini.discovery.LookupDiscovery {
    multicastRequestHost = com.sun.jini.reggie.unicastDiscoveryHost;
}<|MERGE_RESOLUTION|>--- conflicted
+++ resolved
@@ -10,11 +10,7 @@
 com.sun.jini.reggie {
     private static exportPort = 0;//randomly chosen port
     private static exportIpAddr = 
-<<<<<<< HEAD
-        NicUtil.getIpAddress("default.nic", null, true, true);
-=======
         NicUtil.getIpAddress("default.nic", "default", true);
->>>>>>> ff54b27f
     private static codebasePort = 23333;//value used if not set by system prop
 
     // Public configuration entries
