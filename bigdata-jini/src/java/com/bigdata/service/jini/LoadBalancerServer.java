package com.bigdata.service.jini;

import java.io.IOException;
import java.io.StringWriter;
import java.net.Inet4Address;
import java.net.InetAddress;
import java.net.UnknownHostException;
import java.rmi.RemoteException;
import java.rmi.server.ServerNotActiveException;
import java.util.Collection;
import java.util.LinkedHashMap;
import java.util.Properties;
import java.util.UUID;
import java.util.Vector;

import net.jini.config.Configuration;
import net.jini.export.ServerContext;
import net.jini.io.context.ClientHost;
import net.jini.io.context.ClientSubject;
import net.jini.lookup.entry.Name;

import org.apache.log4j.MDC;

import com.bigdata.counters.CounterSet;
import com.bigdata.counters.httpd.CounterSetHTTPD;
import com.bigdata.journal.ITx;
import com.bigdata.service.DefaultServiceFederationDelegate;
import com.bigdata.service.IFederationDelegate;
import com.bigdata.service.IService;
import com.bigdata.service.LoadBalancerService;
import com.bigdata.service.jini.util.DumpFederation;
import com.bigdata.service.jini.util.DumpFederation.FormatRecord;
import com.bigdata.service.jini.util.DumpFederation.FormatTabTable;
<<<<<<< HEAD
import com.bigdata.util.config.ConfigDeployUtil;
=======
>>>>>>> 424a338a
import com.bigdata.util.config.NicUtil;
import com.bigdata.util.httpd.AbstractHTTPD;
import com.bigdata.util.httpd.NanoHTTPD;
import com.bigdata.util.httpd.NanoHTTPD.Response;
import com.sun.jini.start.LifeCycle;
import com.sun.jini.start.ServiceDescriptor;
import com.sun.jini.start.ServiceStarter;


/**
 * The load balancer server.
 * <p>
 * The {@link LoadBalancerServer} starts the {@link LoadBalancerService}. The
 * server and service are configured using a {@link Configuration} file whose
 * name is passed to the {@link LoadBalancerServer#LoadBalancerServer(String[])}
 * constructor or {@link #main(String[])}.
 * <p>
 * 
 * @see src/resources/config for sample configurations.
 * 
 * @author <a href="mailto:thompsonbry@users.sourceforge.net">Bryan Thompson</a>
 * @version $Id$
 */
public class LoadBalancerServer extends AbstractServer {

    /**
     * Options for this server.
     * 
     * @author <a href="mailto:thompsonbry@users.sourceforge.net">Bryan Thompson</a>
     * @version $Id$
     */
    public interface Options extends AdministrableLoadBalancer.Options {
        
    }
    
    /**
     * 
     * @param args
     *            Either the command line arguments or the arguments from the
     *            {@link ServiceDescriptor}. Either way they identify the jini
     *            {@link Configuration} (you may specify either a file or URL)
     *            and optional overrides for that {@link Configuration}.
     * @param lifeCycle
     *            The life cycle object. This is used if the server is started
     *            by the jini {@link ServiceStarter}. Otherwise specify a
     *            {@link FakeLifeCycle}.
     */
    public LoadBalancerServer(final String[] args, final LifeCycle lifeCycle) {

        super(args, lifeCycle);
    }

    /**
     * Starts a new {@link LoadBalancerServer}. This can be done
     * programmatically by executing
     * 
     * <pre>
     * new LoadBalancerServer(args, new FakeLifeCycle()).run();
     * </pre>
     * 
     * within a {@link Thread}.
     * 
     * @param args
     *            The name of the {@link Configuration} file for the service.
     */
    public static void main(String[] args) {
        
        new LoadBalancerServer(args, new FakeLifeCycle()).run();

        System.exit(0);
//      Runtime.getRuntime().halt(0);

    }

    @Override
    protected LoadBalancerService newService(final Properties properties) {
        
        final LoadBalancerService service = new AdministrableLoadBalancer(this, properties);
        
        /*
         * Setup a delegate that let's us customize some of the federation
         * behaviors on the behalf of the load balancer.
         * 
         * Note: We can't do this with the local or embedded federations since
         * they have only one client per federation and an attempt to set the
         * delegate more than once will cause an exception to be thrown!
         */
        final JiniClient client = getClient();

        if(client.isConnected()) {

            /*
             * Note: We need to set the delegate before the client is connected
             * to the federation. This ensures that the delegate, and hence the
             * load balancer, will see all join/leave events.
             */

            throw new IllegalStateException();
            
        }
        
        client.setDelegate(new LoadBalancerServiceFederationDelegate(service));

        return service;
        
    }

    /**
     * Overrides the {@link IFederationDelegate} leave/join behavior to notify
     * the {@link LoadBalancerService}.
     * 
     * @author <a href="mailto:thompsonbry@users.sourceforge.net">Bryan Thompson</a>
     * @version $Id$
     */
    static class LoadBalancerServiceFederationDelegate extends
            DefaultServiceFederationDelegate<LoadBalancerService> {

        /**
         * @param service
         */
        public LoadBalancerServiceFederationDelegate(
                LoadBalancerService service) {

            super(service);

        }
        
        /**
         * Notifies the {@link LoadBalancerService}.
         */
        @Override
        public void serviceJoin(IService service, UUID serviceUUID) {

            try {

                // Note: This is an RMI request!
                final Class serviceIface = service.getServiceIface();
                
                // Note: This is an RMI request!
                final String hostname = service.getHostname();

                if (log.isInfoEnabled())
                    log.info("serviceJoin: serviceUUID=" + serviceUUID
                            + ", serviceIface=" + serviceIface + ", hostname="
                            + hostname);
                
                // this is a local method call.
                this.service.join(serviceUUID, serviceIface, hostname);

            } catch (IOException ex) {

                log.error(ex.getLocalizedMessage(), ex);
                
            }
            
        }

        /**
         * Notifies the {@link LoadBalancerService}.
         */
        @Override
        public void serviceLeave(UUID serviceUUID) {

            if (log.isInfoEnabled())
                log.info("serviceUUID=" + serviceUUID);
            
            this.service.leave(serviceUUID);
            
        }

        /**
         * Interface allows for implementation of different handlers for "GET".
         * <p>
         * Note: The implementations MUST be an inner class of a class derived
         * from {@link NanoHTTPD} since the {@link Response} ctor requires an
         * outer {@link NanoHTTPD} instance.
         * 
         * @author <a href="mailto:thompsonbry@users.sourceforge.net">Bryan
         *         Thompson</a>
         * @version $Id$
         */
        public interface HTTPGetHandler {

            /**
             * HTTP GET 
             * 
             * @param uri
             *            Percent-decoded URI without parameters, for example
             *            "/index.cgi"
             * @param method
             *            "GET", "POST" etc.
             * @param parms
             *            Parsed, percent decoded parameters from URI and, in
             *            case of POST, data. The keys are the parameter names.
             *            Each value is a {@link Collection} of {@link String}s
             *            containing the bindings for the named parameter. The
             *            order of the URL parameters is preserved.
             * @param header
             *            Header entries, percent decoded
             * 
             * @return HTTP response
             * 
             * @see Response
             */
            public Response doGet(String uri, String method, Properties header,
                    LinkedHashMap<String, Vector<String>> parms)
                    throws Exception;
        
        }
        
        /**
         * Hacked to recognize URL paths other than the root and dispatch to an
         * appropriate handler. Handlers include performance counters (at the
         * root path), dump of the indices in the federation (/indices), and
         * events (/events).
         */
        @Override
        public AbstractHTTPD newHttpd(final int httpdPort,
                final CounterSet counterSet) throws IOException {
            
            return new CounterSetHTTPD(httpdPort, counterSet, service) {

                /**
                 * Handler provides dump of index partitions for either all
                 * indices or each index namespace identified by a
                 * <code>namespace</code> URL query parameter.
                 * 
                 * @author <a
                 *         href="mailto:thompsonbry@users.sourceforge.net">Bryan
                 *         Thompson</a>
                 * @version $Id$
                 */
                class IndicesHandler implements HTTPGetHandler {

                    public Response doGet(String uri, String method, Properties header,
                            LinkedHashMap<String, Vector<String>> parms)
                            throws Exception {
                        
                        Vector<String> namespaces = parms.get("namespace");

                        Vector<String> timestamps = parms.get("timestamp");

                        // default is all indices.
                        if (namespaces == null) {

                            namespaces = new Vector<String>();

                            namespaces.add("");

                        }

                        // default is the most recently committed state.
                        if (timestamps == null) {

                            timestamps = new Vector<String>();

                            timestamps.add("" + ITx.READ_COMMITTED);

                        }
                        
                        final JiniFederation fed = (JiniFederation) ((LoadBalancerService) service)
                                .getFederation();
                        
                        final StringWriter w = new StringWriter();
                        
                        // @todo conneg for the mime type and the formatter.
                        final FormatRecord formatter = new FormatTabTable(w);

                        formatter.writeHeaders();

                        for (String t : timestamps) {

                            final long timestamp;
                            try {

                                timestamp = Long.valueOf(t);
                                
                            } catch (NumberFormatException ex) {
                                
                                return new Response(NanoHTTPD.HTTP_BADREQUEST,
                                        NanoHTTPD.MIME_TEXT_PLAIN,
                                        "Not a valid timestamp: " + t);
                                
                            }
                            
                            /*
                             * A read-only transaction as of the specified
                             * commit time.
                             */
                            final long tx = fed.getTransactionService().newTx(
                                    timestamp);

                            try {

                                final DumpFederation dumper = new DumpFederation(
                                        fed, tx, formatter);

                                for (String s : namespaces) {

                                    dumper.dumpIndices(s);

                                }

                            } finally {

                                // discard read-only transaction.
                                fed.getTransactionService().abort(tx);

                            }

                        }
                        
                        final Response r = new Response(NanoHTTPD.HTTP_OK,
                                NanoHTTPD.MIME_TEXT_PLAIN, w.toString());

                        /*
                         * Sets the cache behavior.
                         * 
                         * Note: These cache control parameters SHOULD indicate
                         * that the response is valid for 60 seconds, that the
                         * client must revalidate, and that the response is
                         * cachable even if the client was authenticated.
                         */
                        r.addHeader("Cache-Control",
                                "max-age=60, must-revalidate, public");
                        
                        return r;
                        
                    }
                    
                }

                final IndicesHandler indicesHandler = new IndicesHandler();
                
                @Override
                public Response doGet(String uri, String method, Properties header,
                        LinkedHashMap<String, Vector<String>> parms)
                        throws Exception {

                    if(uri.equals("/indices")) {
                        
                        return indicesHandler.doGet(uri, method, header, parms);
                        
                    } else if(uri.equals("/")) {
                    
                        try {

                            reattachDynamicCounters();

                        } catch (Exception ex) {

                            /*
                             * Typically this is because the live journal has
                             * been concurrently closed during the request.
                             */

                            log.warn("Could not re-attach dynamic counters: "
                                    + ex, ex);

                        }
                        
                    }

                    return super.doGet(uri, method, header, parms);
                    
                }

            };

        }

    }
    
    /**
     * Adds jini administration interfaces to the basic {@link LoadBalancerService}.
     * 
     * @author <a href="mailto:thompsonbry@users.sourceforge.net">Bryan Thompson</a>
     * @version $Id$
     */
    public static class AdministrableLoadBalancer extends LoadBalancerService implements
            RemoteAdministrable, RemoteDestroyAdmin {
        
        protected final LoadBalancerServer server;

        public AdministrableLoadBalancer(final LoadBalancerServer server,
                final Properties properties) {

            super(properties);
            
            this.server = server;
            
        }
        
        @Override
        public JiniFederation<?> getFederation() {

            return server.getClient().getFederation();
            
        }

        public Object getAdmin() throws RemoteException {

            if (log.isInfoEnabled())
                log.info(""+getServiceUUID());

            return server.proxy;
            
        }
        
        /**
         * Adds the following parameters to the {@link MDC}
         * <dl>
         * 
         * <dt>clientname
         * <dt>
         * <dd>The hostname or IP address of the client making the request (at
         * {@link #log.isInfoEnabled()} or better)</dd>
         * 
         * </dl>
         */
        @Override
        protected void setupLoggingContext() {

            super.setupLoggingContext();

            if (log.isInfoEnabled())
                MDC.put("clientname", getClientHostname());

        }

        @Override
        protected void clearLoggingContext() {

            if (log.isInfoEnabled())
                MDC.remove("clientname");

            super.clearLoggingContext();
            
        }
        
        /*
         * DestroyAdmin
         */

        @Override
        synchronized public void destroy() {

            if (!server.isShuttingDown()) {

                /*
                 * Run thread which will destroy the service (asynchronous).
                 * 
                 * Note: By running this is a thread, we avoid closing the
                 * service end point during the method call.
                 */

                server.runDestroy();

            } else if (isOpen()) {

                /*
                 * The server is already shutting down, so invoke our super
                 * class behavior to destroy the persistent state.
                 */

                super.destroy();

            }

        }

        @Override
        synchronized public void shutdown() {
            
            // normal service shutdown.
            super.shutdown();
            
            // jini service and server shutdown.
            server.shutdownNow(false/*destroy*/);
            
        }

        @Override
        synchronized public void shutdownNow() {
            
            // immediate service shutdown.
            super.shutdownNow();
            
            // jini service and server shutdown.
            server.shutdownNow(false/*destroy*/);
            
        }
        
        /**
        * Note: {@link InetAddress#getHostName()} is used. This method makes a
        * one-time best effort attempt to resolve the host name from the
        * {@link InetAddress}.
        * 
        * @todo we could pass the class {@link ClientSubject} to obtain the
        *       authenticated identity of the client (if any) for an incoming
        *       remote call.
         */
        protected String getClientHostname() {

            InetAddress clientAddr;

            try {

                clientAddr = ((ClientHost) ServerContext
                        .getServerContextElement(ClientHost.class))
                        .getClientHost();

            } catch (ServerNotActiveException e) {

                /*
                 * This exception gets thrown if the client has made a direct
                 * (vs RMI) call.
                 */
                try {
<<<<<<< HEAD
                    clientAddr = InetAddress.getByName(NicUtil.getIpAddress("default.nic", ConfigDeployUtil.getString("node.dataNetwork"), false));
=======
                    clientAddr = InetAddress.getByName(NicUtil.getIpAddress("default.nic", "default", false));
>>>>>>> 424a338a
                } catch(Throwable t) {//for now, maintain the same failure logic as used previously
                    return NicUtil.getIpAddressByLocalHost();
                }

            }

            return clientAddr.getCanonicalHostName();

        }

        /**
         * Extends the base behavior to return a {@link Name} of the service
         * from the {@link Configuration}. If no name was specified in the
         * {@link Configuration} then the value returned by the base class is
         * returned instead.
         */
        @Override
        public String getServiceName() {

            String s = server.getServiceName();

            if (s == null)
                s = super.getServiceName();

            return s;

        }
    }
}<|MERGE_RESOLUTION|>--- conflicted
+++ resolved
@@ -31,10 +31,7 @@
 import com.bigdata.service.jini.util.DumpFederation;
 import com.bigdata.service.jini.util.DumpFederation.FormatRecord;
 import com.bigdata.service.jini.util.DumpFederation.FormatTabTable;
-<<<<<<< HEAD
 import com.bigdata.util.config.ConfigDeployUtil;
-=======
->>>>>>> 424a338a
 import com.bigdata.util.config.NicUtil;
 import com.bigdata.util.httpd.AbstractHTTPD;
 import com.bigdata.util.httpd.NanoHTTPD;
@@ -554,11 +551,7 @@
                  * (vs RMI) call.
                  */
                 try {
-<<<<<<< HEAD
                     clientAddr = InetAddress.getByName(NicUtil.getIpAddress("default.nic", ConfigDeployUtil.getString("node.dataNetwork"), false));
-=======
-                    clientAddr = InetAddress.getByName(NicUtil.getIpAddress("default.nic", "default", false));
->>>>>>> 424a338a
                 } catch(Throwable t) {//for now, maintain the same failure logic as used previously
                     return NicUtil.getIpAddressByLocalHost();
                 }
