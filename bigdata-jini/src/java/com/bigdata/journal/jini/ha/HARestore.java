--- conflicted
+++ resolved
@@ -547,13 +547,6 @@
             final long commitCounter = SnapshotManager
                     .parseCommitCounterFile(journalFile.getName());
 
-<<<<<<< HEAD
-            // TODO Note: Accept version from main development branch when merging versions.
-            // temporary file in the same directory as the snapshot.
-            final File out = File.createTempFile("HARestore-TMP"
-                    + commitCounter + "-", Journal.Options.JNL, journalFile
-                    .getAbsoluteFile().getParentFile());
-=======
             final File out;
             if (decompressTargetFile == null) {
                 /*
@@ -572,7 +565,6 @@
                     throw new IOException("File exists: " + out);
                 }
             }
->>>>>>> 1db31914
 
             System.out.println("Decompressing " + in + " to " + out);
             
